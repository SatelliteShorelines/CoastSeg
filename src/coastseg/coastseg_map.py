# Standard library imports
import os
import math
import json
import logging
import glob
from datetime import datetime
from collections import defaultdict
from typing import Collection, Dict, List, Optional, Tuple, Union
import traceback

# Third-party imports
import pandas as pd
import geopandas as gpd
from ipyleaflet import DrawControl, LayersControl, WidgetControl, GeoJSON
from leafmap import Map
from ipywidgets import Layout, HTML, HBox
from tqdm.auto import tqdm
import traitlets
from shapely.geometry import Polygon
from pandas import to_datetime

# Internal/Local imports: specific classes/functions
from coastseg.bbox import Bounding_Box
from coastseg.shoreline import Shoreline
from coastseg.transects import Transects
from coastseg.roi import ROI
from coastseg.downloads import count_images_in_ee_collection
from coastseg import file_utilities
from coastseg import geodata_processing
from coastseg import tide_correction

# Internal/Local imports: modules
from coastseg import (
    common,
    factory,
    exceptions,
    extracted_shoreline,
    exception_handler,
)
from coastsat import SDS_download
from coastsat.SDS_download import get_metadata

logger = logging.getLogger(__name__)

SELECTED_LAYER_NAME = "Selected Shorelines"

__all__ = ["IDContainer", "ExtractShorelinesContainer", "CoastSeg_Map"]


class IDContainer(traitlets.HasTraits):
    ids = traitlets.List(trait=traitlets.Unicode())


class ExtractShorelinesContainer(traitlets.HasTraits):
    max_shorelines = traitlets.Int(0)
    layer_name = traitlets.Unicode("")
    # geo_data = traitlets.Instance(klass=dict)
    geo_data = traitlets.Instance(GeoJSON)
    satname = traitlets.Unicode("")
    date = traitlets.Unicode("")

    def __init__(
        self,
        geo_data: GeoJSON = GeoJSON(data={}),
    ):
        super().__init__()
        if geo_data:
            self.geo_data = geo_data
        self.observe(self._on_geo_data_changed, names="geo_data")

    @traitlets.validate("satname")
    def _validate_satname(self, proposal):
        if isinstance(proposal["value"], str):
            if proposal["value"] in set(["", "L5", "L7", "L8", "L9", "S2"]):
                return proposal["value"]
            else:
                raise traitlets.TraitError(
                    f"{proposal['value']}, satname must be one of the following L5,L7,L8,L9 or S2"
                )
        else:
            raise traitlets.TraitError("satname must a be str")

    def _on_geo_data_changed(self, change):
        # change['new'] is a GeoJSON object with the methods .data and .name
        if change["new"].data == {}:
            self.layer_name = ""
            self.satname = ""
            self.date = ""
        else:
            self.layer_name = change["new"].name
            properties = change["new"].data.get("properties", {})
            if properties:
                self.satname = properties.get("satname", "")
                self.date = properties.get("date", "")

class CoastSeg_Map:
    def __init__(self):
        # Basic settings and configurations
        self.settings = {}
        self.set_settings()
        self.session_name = ""

        # Factory for creating map objects
        self.factory = factory.Factory()

        # Observables
        self.id_container = IDContainer(ids=[])
        self.extract_shorelines_container = ExtractShorelinesContainer()

        # Map objects and configurations
        self.rois = None
        self.transects = None
        self.shoreline = None
        self.bbox = None
        self.selected_set = set()
        self.selected_shorelines_set = set()
        self._init_map_components()

        # Warning and information boxes
        self._init_info_boxes()

    def _init_map_components(self):
        """Initialize map-related attributes and settings."""
        self.map = self.create_map()
        self.draw_control = self.create_DrawControl(DrawControl())
        self.draw_control.on_draw(self.handle_draw)
        self.map.add(self.draw_control)
        self.map.add(LayersControl(position="topright"))

    def _init_info_boxes(self):
        """Initialize info and warning boxes for the map."""
        self.warning_box = HBox([])
        self.warning_widget = WidgetControl(widget=self.warning_box, position="topleft")
        self.map.add(self.warning_widget)

        self.roi_html = HTML("""""")
        self.roi_box = common.create_hover_box(title="ROI", feature_html=self.roi_html)
        self.roi_widget = WidgetControl(widget=self.roi_box, position="topright")
        self.map.add(self.roi_widget)

        self.feature_html = HTML("""""")
        self.hover_box = common.create_hover_box(
            title="Feature", feature_html=self.feature_html
        )
        self.hover_widget = WidgetControl(widget=self.hover_box, position="topright")
        self.map.add(self.hover_widget)

    def __str__(self):
        return f"CoastSeg: roi={self.rois}\n shoreline={self.shoreline}\n  transects={self.transects}\n bbox={self.bbox}"

    def __repr__(self):
        return f"CoastSeg(roi={self.rois}\n shoreline={self.shoreline}\n transects={self.transects}\n bbox={self.bbox} "

    def get_session_name(self):
        return self.session_name

    def set_session_name(self, name: str):
        self.session_name = name

    def create_map(self):
        """create an interactive map object using the map_settings
        Returns:
           ipyleaflet.Map: ipyleaflet interactive Map object
        """
        map_settings = {
            "center_point": (36.8470, -121.8024),
            "zoom": 7,
            "draw_control": False,
            "measure_control": False,
            "fullscreen_control": False,
            "attribution_control": True,
            "Layout": Layout(width="100%", height="100px"),
        }
        return Map(
            draw_control=map_settings["draw_control"],
            measure_control=map_settings["measure_control"],
            fullscreen_control=map_settings["fullscreen_control"],
            attribution_control=map_settings["attribution_control"],
            center=map_settings["center_point"],
            zoom=map_settings["zoom"],
            layout=map_settings["Layout"],
            world_copy_jump=True,
        )

    def compute_tidal_corrections(
        self, roi_ids: Collection, beach_slope: float, reference_elevation: float
    ):
        logger.info(
            f"Computing tides for ROIs {roi_ids} beach_slope: {beach_slope} reference_elevation: {reference_elevation}"
        )

        session_name = self.get_session_name()
        try:
            tide_correction.correct_all_tides(
                roi_ids,
                session_name,
                reference_elevation,
                beach_slope,
            )
        except Exception as e:
            exception_handler.handle_exception(
                e,
                self.warning_box,
                title="Tide Model Not Found Error",
                msg=str(e),
            )
        else:
            print("\ntidal corrections completed")

    def load_metadata(self, settings: dict = {}, ids: Collection = set([])):
        """
        Loads metadata either based on user-provided settings or a collection of ROI IDs.

        This method either takes in a dictionary with site-specific settings to load metadata
        for a particular site, or iterates over a collection of ROI IDs to load their respective
        metadata using the settings associated with those ROI IDs.

        Note that coastsat's `get_metadata` is used to actually perform the metadata loading.

        Parameters:
        -----------
        settings: dict, optional
            A dictionary containing settings for a specific site. The settings should
            include 'sitename' and 'filepath_data' keys, among others. Default is an empty dict.

        ids: Collection, optional
            A collection (e.g., set, list) of ROI IDs to load metadata for. Default is an empty set.

        Raises:
        -----------
        FileNotFoundError:
            If the directory specified in the settings or by ROI IDs does not exist.

        Exception:
            If neither settings nor ids are provided.

        Returns:
        -----------
        None
            metadata dictionary

        Examples:
        -----------
        >>> load_metadata(settings={'sitename': 'site1', 'filepath_data': '/path/to/data'})
        >>> load_metadata(ids={1, 2, 3})

        """
        if settings and isinstance(settings, dict):
            return get_metadata(settings)
        elif ids:
            for roi_id in ids:
                # if the ROI directory did not exist then print a warning and proceed
                try:
                    logger.info(
                        f"Loading metadata using {self.rois.roi_settings[str(roi_id)]}"
                    )
                    metadata = get_metadata(self.rois.roi_settings[str(roi_id)])
                    logger.info(f"Metadata for ROI ID {str(roi_id)}:{metadata}")
                    return metadata
                except FileNotFoundError as e:
                    logger.error(f"Metadata not loaded for ROI ID {str(roi_id)} {e}")
                    print(f"Metadata not loaded for ROI ID {str(roi_id)} {e}")

        else:
            raise Exception(f"Must provide settings or list of IDs to load metadata.")

    def load_session_files(self, dir_path: str) -> None:
        """
        Load the configuration files from the given directory.

        The function looks for the following files in the directory:
        - config_gdf.geojson: contains the configuration settings for the project
        - transects_settings.json: contains the settings for the transects module
        - shoreline_settings.json: contains the settings for the shoreline module

        If the config_gdf.geojson file is not found, a message is printed to the console.

        Args:
            dir_path (str): The path to the directory containing the configuration files.

        Returns:
            None
        """
        if os.path.isdir(dir_path):
            # ensure coastseg\data location exists
            # load the config files if they exist
            data_path = file_utilities.create_directory(os.getcwd(), "data")
            config_loaded = self.load_config_files(dir_path, data_path)
            # create metadata files for each ROI loaded in using coastsat's get_metadata()
            if self.rois and getattr(self.rois, "roi_settings"):
                self.load_metadata(ids=list(self.rois.roi_settings.keys()))
            else:
                logger.warning(f"No ROIs were able to have their metadata loaded.")
            # load in setting from shoreline_settings.json and transects_settings.json
            for file_name in os.listdir(dir_path):
                file_path = os.path.join(dir_path, file_name)
                if not os.path.isfile(file_path):
                    continue
                if file_name == "shoreline_settings.json":
                    keys = [
                        "cloud_thresh",
                        "cloud_mask_issue",
                        "min_beach_area",
                        "min_length_sl",
                        "output_epsg",
                        "sand_color",
                        "pan_off",
                        "max_dist_ref",
                        "dist_clouds",
                        "percent_no_data",
                    ]
                    settings = common.load_settings(file_path, keys)
                    self.set_settings(**settings)
                elif file_name == "transects_settings.json":
                    keys = [
                        "max_std",
                        "min_points",
                        "along_dist",
                        "max_range",
                        "min_chainage",
                        "multiple_inter",
                        "prc_multiple",
                    ]
                    settings = common.load_settings(file_path, keys)
                    self.set_settings(**settings)
            if not config_loaded:
                logger.info(f"Not all config files not found at {dir_path}")

    def load_session_from_directory(self, dir_path: str) -> None:
        """
        Loads a session from a specified directory path.
        Loads config files, extracted shorelines, and transects & extracted shoreline intersections.

        Args:
            dir_path (str): The path of the directory to load the session from.

        Returns:
            None. The function updates the coastseg instance with ROIs, extracted shorelines, and transects
        """
        self.load_session_files(dir_path)
        # for every directory load extracted shorelines
        extracted_shorelines = extracted_shoreline.load_extracted_shoreline_from_files(
            dir_path
        )
        if extracted_shorelines is None:
            logger.warning(f"No extracted shorelines found in {dir_path}")
            return
        # get roi id from extracted shoreline
        roi_id = extracted_shorelines.get_roi_id()
        if roi_id is None:
            logger.warning(
                f"No roi id found extracted shorelines settings{extracted_shorelines.shoreline_settings}"
            )
            return

        # add extracted shoreline to ROI it was extracted from
        if self.rois is not None:
            self.rois.add_extracted_shoreline(extracted_shorelines, roi_id)
            # load extracted shoreline and transect intersections
            cross_distances = common.load_cross_distances_from_file(dir_path)
            # add extracted shoreline and transect intersections to ROI they were extracted from
            self.rois.add_cross_shore_distances(cross_distances, roi_id)

    def load_fresh_session(self, session_path: str) -> None:
        """
        Load a fresh session by removing all the old features from the map and loading a new session.

        Args:
            session_path (str): The path to the session directory

        Returns:
            None
        """
        # remove all the old features from the map
        self.remove_all()
        self.load_session(session_path)

    def load_session(self, session_path: str) -> None:
        """
        Load a session from the given path.

        The function loads a session from the given path, which can contain one or more directories, each containing
        the files for a single ROI. For each subdirectory, the function calls `load_session_from_directory` to load
        the session files and objects on the map. If no subdirectories exist, the function calls `load_session_from_directory` with the
        session path.

        Args:
            session_path: The path to the session directory.

        Returns:
            None.
        """

        def get_parent_session_name(session_path: str) -> str:
            split_array = session_path.split(os.sep)
            # get the index of the sessions directory which contains all the sessions
            if "data" in split_array:
                return os.path.basename(session_path)
            if "sessions" in split_array:
                parent_index = split_array.index("sessions")
            # get the parent session name aka not a sub directory for a specific ROI
            parent_session_name = split_array[parent_index + 1]
            if not (
                os.path.exists(os.sep.join(split_array[: parent_index + 1]))
                and os.path.isdir(os.sep.join(split_array[: parent_index + 1]))
            ):
                raise FileNotFoundError(f"{os.sep.join(split_array[:parent_index+1])}")
            return parent_session_name

        # load the session name
        session_path = os.path.abspath(session_path)

        session_name = get_parent_session_name(session_path)
        logger.info(f"session_name: {session_name} session_path: {session_path}")
        self.set_session_name(session_name)
        logger.info(f"Loading session from session directory: {session_path}")

        # load the session from the parent directory and subdirectories within session path
        directories_to_load = file_utilities.get_all_subdirectories(session_path)
        for directory in directories_to_load:
            self.load_session_from_directory(directory)

        # update the list of roi's ids who have extracted shorelines
        self.update_roi_ids_with_extracted_shorelines(self.rois)

    def update_roi_ids_with_extracted_shorelines(self, rois: ROI):
        # Check if no ROIs are loaded return nothing
        if rois is None:
            logger.warning("No ROIs found. Please load ROIs.")
            return
        # Get the ids of the ROIs with extracted shorelines
        ids_with_extracted_shorelines = rois.get_ids_with_extracted_shorelines()
        # update observable list of ROI ids with extracted shorelines
        if ids_with_extracted_shorelines is None:
            self.id_container.ids = []
        elif not isinstance(ids_with_extracted_shorelines, list):
            self.id_container.ids = list(ids_with_extracted_shorelines)
        else:
            self.id_container.ids = ids_with_extracted_shorelines

    def load_gdf_config(self, filepath: str) -> None:
        """Load features from geodataframe located in geojson file at filepath onto map.

        Features in config file should contain a column named "type" which contains one of the
        following possible feature types: "roi", "shoreline", "transect", "bbox".

        Args:
            filepath (str): full path to config_gdf.geojson
        """

        gdf = geodata_processing.read_gpd_file(filepath)
        gdf = common.stringify_datetime_columns(gdf)

        # each possible type of feature and the columns that should be loaded
        feature_types = {
            "bbox": ["geometry"],
            "roi": ["id", "geometry"],
            "transect": list(Transects.COLUMNS_TO_KEEP),
            "shoreline": ["geometry"],
        }

        for feature_name, columns in feature_types.items():
            feature_gdf = self._extract_feature_gdf(gdf, feature_name, columns)
            if feature_name == "roi":
                exception_handler.check_if_gdf_empty(
                    feature_gdf, "ROIs", "Cannot load empty ROIs onto map"
                )
                if self.rois is None:
                    self.rois = ROI(rois_gdf=feature_gdf)
                    self.load_feature_on_map(
                        feature_name, gdf=feature_gdf, zoom_to_bounds=True
                    )
                elif self.rois is not None:
                    # add the new roi to the existing rois
                    self.rois = self.rois.add_geodataframe(feature_gdf)
                    # load the new rois onto the map
                    self.add_feature_on_map(self.rois, feature_name)
            else:
                # load shorelines, transects, or bbox features onto the map
                self.load_feature_on_map(
                    feature_name, gdf=feature_gdf, zoom_to_bounds=True
                )
        del gdf

    def _extract_feature_gdf(
        self, gdf: gpd.GeoDataFrame, feature_type: str, columns: List[str]
    ) -> gpd.GeoDataFrame:
        """
        Extracts a GeoDataFrame of features of a given type and specified columns from a larger GeoDataFrame.

        Args:
            gdf (gpd.GeoDataFrame): The GeoDataFrame containing the features to extract.
            feature_type (str): The type of feature to extract.
            columns (List[str]): A list of column names to extract from the GeoDataFrame.

        Returns:
            gpd.GeoDataFrame: A new GeoDataFrame containing only the features of the specified type and columns.

        Raises:
            ValueError: Raised when feature_type or any of the columns specified do not exist in the GeoDataFrame.
        """
        # Check if feature_type exists in the GeoDataFrame
        if "type" not in gdf.columns:
            raise ValueError(
                f"Column 'type' does not exist in the GeoDataFrame. Incorrect config_gdf.geojson loaded"
            )

        # select only the columns that are in the gdf
        keep_columns = [col for col in columns if col in gdf.columns]

        # If no columns from columns list exist in the GeoDataFrame, raise an error
        if not keep_columns:
            raise ValueError(
                f"None of the columns {columns} exist in the GeoDataFrame."
            )

        # select only the features that are of the correct type and have the correct columns
        feature_gdf = gdf[gdf["type"] == feature_type][keep_columns]

        return feature_gdf

    def preview_available_images(self):
        """
        Preview the available satellite images for selected regions of interest (ROIs).

        This function checks if ROIs exist and if one has been selected. It then retrieves
        the start and end dates from the settings and iterates over each selected ROI ID.
        For each ROI, it extracts the polygonal geometry, queries the satellite image collections
        using `count_images_in_ee_collection`, and prints the count of available images for each
        satellite.

        It provides a progress bar using `tqdm` to indicate the processing of each ROI.

        Attributes:
        rois (object): An object that should contain the ROIs, including a GeoDataFrame (`gdf` attribute)
                    with "id" and "geometry" columns.
        selected_set (iterable): A set or list of ROI IDs that have been selected for processing.
        settings (dict): A dictionary containing configuration settings, including "dates" which is
                        a list containing the start and end date in the format ['YYYY-MM-DD', 'YYYY-MM-DD'].

        Raises:
        Exception: If no ROIs are provided, if the ROIs GeoDataFrame is empty, or if no ROI has been selected.

        Prints:
        The ROI ID and the count of available images for each satellite.

        Example usage:
        >>> self.rois = <...>  # Load ROIs into the object
        >>> self.selected_set = {1, 2, 3}  # Example IDs of selected ROIs
        >>> self.settings = {"dates": ['2022-01-01', '2022-12-31']}
        >>> preview_available_images()
        ROI ID: 1
        L5: 10 images
        L7: 8 images
        L8: 12 images
        L9: 5 images
        S2: 11 images
        """
        # check that ROIs exist and one has been clicked
        exception_handler.check_if_None(self.rois, "ROI")
        exception_handler.check_if_gdf_empty(self.rois.gdf, "ROI")
        exception_handler.check_selected_set(self.selected_set)
        # get the start and end date to check available images
        start_date, end_date = self.settings["dates"]
        # for each selected ID return the images available for each site
        for roi_id in tqdm(self.selected_set, desc="Processing", leave=False):
            polygon = common.get_roi_polygon(self.rois.gdf, roi_id)
            if polygon:
                images_count = count_images_in_ee_collection(
                    polygon,
                    start_date,
                    end_date,
                    satellites=set(self.settings["sat_list"]),
                )
                satellite_messages = [f"\nROI ID: {roi_id}"]
                for sat in self.settings["sat_list"]:
                    satellite_messages.append(f"{sat}: {images_count[sat]} images")

                print("\n".join(satellite_messages))

    def download_imagery(self) -> None:
        """
        Downloads all images for the selected ROIs  from Landsat 5, Landsat 7, Landsat 8 and Sentinel-2  covering the area of interest and acquired between the specified dates.
        The downloaded imagery for each ROI is stored in a directory that follows the convention
        ID_{ROI}_datetime{current date}__{time}' ex.ID_0_datetime04-11-23__10_20_48. The files are saved as jpgs in a subdirectory
        'jpg_files' in a subdirectory 'preprocessed' which contains subdirectories for RGB, NIR, and SWIR jpg imagery. The downloaded .TIF images are organised in subfolders, divided
        by satellite mission. The bands are also subdivided by pixel resolution.

        Raises:
            Exception: raised if settings is missing
            Exception: raised if 'dates','sat_list', and 'landsat_collection' are not in settings
            Exception: raised if no ROIs have been selected
        """

        self.validate_download_imagery_inputs()

        # Get the location where the downloaded imagery will be saved
        file_path = os.path.abspath(os.path.join(os.getcwd(), "data"))
        date_str = file_utilities.generate_datestring()
        settings = self.get_settings()

        # selected_layer contains the selected ROIs
        selected_layer = self.map.find_layer(ROI.SELECTED_LAYER_NAME)
        logger.info(f"selected_layer: {selected_layer}")
        # Create a list of download settings for each ROI
        roi_settings = common.create_roi_settings(
            settings, selected_layer.data, file_path, date_str
        )

        # Save the ROI settings
        self.rois.set_roi_settings(roi_settings)

        # create a list of settings for each ROI
        inputs_list = list(roi_settings.values())
        logger.info(f"inputs_list {inputs_list}")

        # Save settings used to download rois and the objects on map to config files
        self.save_config()

        # 2. For each ROI use download settings to download imagery and save to jpg
        print("Download in progress")
        # for each ROI use the ROI settings to download imagery and save to jpg
        for inputs_for_roi in tqdm(inputs_list, desc="Downloading ROIs"):
            SDS_download.retrieve_images(
                inputs_for_roi,
                cloud_threshold=settings.get("cloud_thresh"),
                cloud_mask_issue=settings.get("cloud_mask_issue"),
                save_jpg=True,
                apply_cloud_mask=settings.get("apply_cloud_mask", True),
            )
        if settings.get("image_size_filter", True):
            common.filter_images_by_roi(roi_settings)

        logger.info("Done downloading")

    def _extract_and_validate_roi_settings(
        self, json_data: dict, data_path: str, fields_of_interest: set = set()
    ) -> dict:
        """
        Extracts ROI (Region of Interest) settings from the provided JSON data and validates
        the existence of directories corresponding to each ROI's sitename.

        This function iterates over ROI IDs in the JSON data, extracts settings relevant to
        each ROI (based on fields of interest), and checks if directories for each ROI exist
        at the provided data path.

        Args:
            json_data (dict): A dictionary containing settings and other data for multiple ROIs.
            data_path (str): The base path where directories corresponding to each ROI's sitename should exist.
            fields_of_interest (set, optional): A set of fields to extract from the JSON data for each ROI.
                If not provided, a default set of fields will be used.

        Returns:
            dict: A dictionary mapping ROI IDs to their extracted settings.

        Raises:
            MissingDirectoriesError: If one or more directories specified in the extracted settings are missing.

        Note:
            If new entries are added to the provided `fields_of_interest` set, they will be
            merged with the default fields set. If not provided, the function will use the default set.
        """
        fields_of_interest = fields_of_interest.union(
            {
                "dates",
                "sitename",
                "polygon",
                "roi_id",
                "sat_list",
                "landsat_collection",
                "filepath",
            }
        )

        roi_settings = {}
        missing_directories = []

        for roi_id in json_data.get("roi_ids", []):
            # create a dictionary containing the fields of interest for the ROI with the roi_id
            roi_data = common.extract_roi_data(json_data, roi_id, fields_of_interest)
            sitename = roi_data.get("sitename", "")
            roi_path = os.path.join(data_path, sitename)

            roi_data["filepath"] = data_path

            if not os.path.exists(roi_path):
                missing_directories.append(sitename)

            roi_settings[str(roi_id)] = roi_data

        # Check for missing directories
        exception_handler.check_if_dirs_missing(missing_directories)

        return roi_settings

    def load_json_config(self, filepath: str, data_path: str) -> None:
        """
        Loads a .json configuration file specified by the user.
        It replaces the coastseg_map.settings with the settings from the config file,
        and replaces the roi_settings for each ROI with the contents of the json_data.
        Finally, it saves the input dictionaries for all ROIs.

        Args:
            self (object): CoastsegMap instance
            filepath (str): The filepath to the json config file
            data_path (str): Full path to the coastseg data directory where downloaded data is saved

        Returns:
            None

        Raises:
            FileNotFoundError: If the config file is not found
            MissingDirectoriesError: If one or more directories specified in the config file are missing

        """
        logger.info(f"Loading json config from filepath: {filepath}")
        exception_handler.check_if_None(self.rois)

        json_data = file_utilities.read_json_file(filepath, raise_error=True)
        json_data = json_data or {}

        # Replace coastseg_map.settings with settings from config file
        settings = common.load_settings(
            filepath,
        )
        self.set_settings(**settings)

        # creates a dictionary mapping ROI IDs to their extracted settings from json_data
        roi_settings = self._extract_and_validate_roi_settings(json_data, data_path)
        # Make sure each ROI has the specific settings for its save location, its ID, coordinates etc.
        if hasattr(self, "rois"):
            self.rois.roi_settings = roi_settings
        logger.info(f"roi_settings: {roi_settings}")

    def load_config_files(self, dir_path: str, data_path: str) -> None:
        """Loads the configuration files from the specified directory
            Loads config_gdf.geojson first, then config.json.

        - config.json relies on config_gdf.geojson to load the rois on the map
        Args:
            dir_path (str): path to directory containing config files
            data_path (str): path to directory where downloaded data will be saved
        Raises:
            Exception: raised if config files are missing
        """
        # check if config files exist
        config_geojson_path = os.path.join(dir_path, "config_gdf.geojson")
        config_json_path = os.path.join(dir_path, "config.json")

        if not file_utilities.file_exists(config_geojson_path, "config_gdf.geojson"):
            return False

        # config.json contains all the settings for the map, shorelines and transects it must exist
        if not file_utilities.file_exists(config_json_path, "config.json"):
            raise Exception(f"config.json file missing at {config_json_path}")

        # load the config files
        # load general settings from config.json file
        self.load_gdf_config(config_geojson_path)
        self.load_json_config(config_json_path, data_path)
        # return true if both config files exist
        return True

    def save_config(self, filepath: str = None) -> None:
        """saves the configuration settings of the map into two files
            config.json and config_gdf.geojson
            Saves the inputs such as dates, landsat_collection, satellite list, and ROIs
            Saves the settings such as preprocess settings
        Args:
            file_path (str, optional): path to directory to save config files. Defaults to None.
        Raises:
            Exception: raised if self.settings is missing
            ValueError: raised if any of "dates", "sat_list", "landsat_collection" is missing from self.settings
            Exception: raised if self.rois is missing
            Exception: raised if selected_layer is missing
        """
        settings = self.get_settings()
        # if no rois exist on the map do not allow configs to be saved
        exception_handler.config_check_if_none(self.rois, "ROIs")

        # selected_layer must contain selected ROI
        selected_layer = self.map.find_layer(ROI.SELECTED_LAYER_NAME)
        exception_handler.check_empty_roi_layer(selected_layer)
        logger.info(f"self.rois.roi_settings: {self.rois.roi_settings}")

        # if the rois do not have any settings then save the currently loaded settings to the ROIs
        if not self.rois.roi_settings:
            filepath = filepath or os.path.abspath(os.getcwd())
            roi_settings = common.create_roi_settings(
                settings, selected_layer.data, filepath
            )
            self.rois.set_roi_settings(roi_settings)

        # create dictionary of settings for each ROI to be saved to config.json
        roi_ids = self.get_selected_roi_ids()
        selected_roi_settings = {
            roi_id: self.rois.roi_settings[roi_id] for roi_id in roi_ids
        }
        # combine the settings for each ROI with the rest of the currently loaded settings
        config_json = common.create_json_config(selected_roi_settings, settings)

        shorelines_gdf = (
            getattr(self.shoreline, "gdf", None) if self.shoreline else None
        )
        transects_gdf = getattr(self.transects, "gdf", None) if self.transects else None
        bbox_gdf = getattr(self.bbox, "gdf", None) if self.bbox else None
        selected_rois = self.get_selected_rois(roi_ids)
        logger.info(f"selected_rois: {selected_rois}")

        # save all selected rois, shorelines, transects and bbox to config geodataframe
        if selected_rois is not None:
            if not selected_rois.empty:
                epsg_code = selected_rois.crs
        config_gdf = common.create_config_gdf(
            selected_rois,
            shorelines_gdf=shorelines_gdf,
            transects_gdf=transects_gdf,
            bbox_gdf=bbox_gdf,
            epsg_code=epsg_code,
        )
        logger.info(f"config_gdf: {config_gdf} ")

        def save_config_files(config_json, config_gdf, path):
            """Helper function to save config files."""
            file_utilities.config_to_file(config_json, path)
            file_utilities.config_to_file(config_gdf, path)

        if filepath:
            # If a filepath is provided then save the config.json and config_gdf.geojson immediately
            save_config_files(config_json, config_gdf, filepath)
        else:
            is_downloaded = common.were_rois_downloaded(self.rois.roi_settings, roi_ids)
            # if  data has been downloaded before then inputs have keys 'filepath' and 'sitename'
            if is_downloaded:
                # write config_json file to each directory where a roi was saved
                roi_ids = config_json["roi_ids"]
                for roi_id in roi_ids:
                    sitename = str(config_json[roi_id]["sitename"])
                    filepath = os.path.abspath(
                        os.path.join(config_json[roi_id]["filepath"], sitename)
                    )
                    save_config_files(config_json, config_gdf, filepath)
                print("Saved config files for each ROI")
            else:
                # if data is not downloaded save to coastseg directory
                filepath = os.path.abspath(os.getcwd())
                save_config_files(config_json, config_gdf, filepath)
                print(f"Saved config files for each ROI to {filepath}")

    def set_settings(self, **kwargs):
        """
        Saves the settings for downloading data by updating the `self.settings` dictionary with the provided key-value pairs.
        If any of the keys are missing, they will be set to their default value as specified in `default_settings`.

        Example: set_settings(sat_list=sat_list, dates=dates,**more_settings)

        Args:
        **kwargs: Keyword arguments representing the key-value pairs to be added to or updated in `self.settings`.

        Returns:
        None
        """
        logger.info(f"New Settings: {kwargs}")
        # Check if any of the keys are missing
        # if any keys are missing set the default value
        self.default_settings = {
            "landsat_collection": "C02",
            "dates": ["2017-12-01", "2018-01-01"],
            "sat_list": ["L8"],
            "cloud_thresh": 0.5,
            "dist_clouds": 300,
            "output_epsg": 4326,
            "check_detection": False,
            "adjust_detection": False,
            "save_figure": True,
            "min_beach_area": 4500,
            "min_length_sl": 100,
            "cloud_mask_issue": False,
            "sand_color": "default",
            "pan_off": "False",
            "max_dist_ref": 25,
            "along_dist": 25,
            "min_points": 3,
            "max_std": 15,
            "max_range": 30,
            "min_chainage": -100,
            "multiple_inter": "auto",
            "prc_multiple": 0.1,
            "apply_cloud_mask": True,
            "image_size_filter": True,
        }

        # Function to parse dates with flexibility for different formats
        def parse_date(date_str):
            for fmt in ("%Y-%m-%dT%H:%M:%S", "%Y-%m-%d"):
                try:
                    return datetime.strptime(date_str, fmt).strftime("%Y-%m-%d")
                except ValueError:
                    continue
            raise ValueError(f"Date format for {date_str} not recognized.")

        # Update the settings with the new key-value pairs
        self.settings.update(kwargs)

        # Special handling for 'dates'
        if "dates" in kwargs:
            self.settings["dates"] = [parse_date(d) for d in kwargs["dates"]]

        for key, value in self.default_settings.items():
            self.settings.setdefault(key, value)

        logger.info(f"Settings: {self.settings}")

    def get_settings(self):
        """
        Retrieves the current settings.

        Returns:
            dict: A dictionary containing the current settings.

        Raises:
            Exception: If no settings are found. Click save settings or load a config file.

        """
        SETTINGS_NOT_FOUND = (
            "No settings found. Click save settings or load a config file."
        )
        logger.info(f"self.settings: {self.settings}")
        if self.settings is None or self.settings == {}:
            raise Exception(SETTINGS_NOT_FOUND)
        return self.settings

    def update_transects_html(self, feature: dict, **kwargs):
        """
        Modifies the HTML when a transect is hovered over.

        Args:
            feature (dict): The transect feature.
            **kwargs: Additional keyword arguments.

        Returns:
            None

        """
        properties = feature["properties"]
        transect_id = properties.get("id", "unknown")
        slope = properties.get("slope", "unknown")
        distance = properties.get("distance", "unknown")
        feature_x = properties.get("feature_x", "unknown")
        feature_y = properties.get("feature_y", "unknown")
        nearest_x = properties.get("nearest_x", "unknown")
        nearest_y = properties.get("nearest_y", "unknown")
        variables = [distance, feature_x, feature_y, nearest_x, nearest_y]

        def is_unknown_or_None_or_nan(value):
            if isinstance(value, str):
                return True
            if not value:
                return True
            elif math.isnan(value):
                return True

        # Conditional rounding or keep as 'unknown'
        distance = (
            round(float(distance), 3)
            if not is_unknown_or_None_or_nan(distance)
            else "unknown"
        )
        feature_x = (
            round(float(feature_x), 6)
            if not is_unknown_or_None_or_nan(feature_x)
            else "unknown"
        )
        feature_y = (
            round(float(feature_y), 6)
            if not is_unknown_or_None_or_nan(feature_y)
            else "unknown"
        )
        nearest_x = (
            round(float(nearest_x), 6)
            if not is_unknown_or_None_or_nan(nearest_x)
            else "unknown"
        )
        nearest_y = (
            round(float(nearest_y), 6)
            if not is_unknown_or_None_or_nan(nearest_y)
            else "unknown"
        )

        self.feature_html.value = (
            "<div style='max-width: 230px; max-height: 200px; overflow-x: auto; overflow-y: auto'>"
            "<b>Transect</b>"
            f"<p>Id: {transect_id}</p>"
            f"<p>Slope: {slope}</p>"
            f"<p>Distance btw slope and transect: {distance}</p>"
            f"<p>Transect (x,y):({feature_x},{feature_y})</p>"
            f"<p>Nearest Slope (x,y):({nearest_x},{nearest_y})</p>"
        )

    def update_extracted_shoreline_html(self, feature, **kwargs):
        """
        Modifies the HTML content when an extracted shoreline is hovered over.

        Args:
            feature (dict): The extracted shoreline feature.
            **kwargs: Additional keyword arguments.

        Returns:
            None

        """
        # Modifies html when extracted shoreline is hovered over
        properties = feature["properties"]
        date = properties.get("date", "unknown")
        cloud_cover = properties.get("cloud_cover", "unknown")
        satname = properties.get("satname", "unknown")
        geoaccuracy = properties.get("geoaccuracy", "unknown")

        self.feature_html.value = (
            "<div style='max-width: 230px; max-height: 200px; overflow-x: auto; overflow-y: auto'>"
            "<b>Extracted Shoreline</b>"
            f"<p>Date: {date}</p>"
            f"<p>Geoaccuracy: {geoaccuracy}</p>"
            f"<p>Cloud Cover: {cloud_cover}</p>"
            f"<p>Satellite Name: {satname}</p>"
        )

    def update_roi_html(self, feature, **kwargs):
        # Modifies html when roi is hovered over
        values = defaultdict(lambda: "unknown", feature["properties"])
        self.roi_html.value = """ 
        <div style='max-width: 230px; max-height: 200px; overflow-x: auto; overflow-y: auto'>
        <b>ROI</b>
        <p>Id: {}</p>
        """.format(
            values["id"],
        )

    def update_shoreline_html(self, feature, **kwargs):
        """
        Modifies the HTML content when a shoreline is hovered over.

        Args:
            feature (dict): The shoreline feature.
            **kwargs: Additional keyword arguments.

        Returns:
            None

        """
        # Modifies html when shoreline is hovered over
        properties = feature["properties"]
        shoreline_id = properties.get("id", "unknown")
        mean_sig_waveheight = properties.get("MEAN_SIG_WAVEHEIGHT", "unknown")
        tidal_range = properties.get("TIDAL_RANGE", "unknown")
        erodibility = properties.get("ERODIBILITY", "unknown")
        river_label = properties.get("river_label", "unknown")
        sinuosity_label = properties.get("sinuosity_label", "unknown")
        slope_label = properties.get("slope_label", "unknown")
        turbid_label = properties.get("turbid_label", "unknown")
        csu_id = properties.get("CSU_ID", "unknown")

        self.feature_html.value = (
            "<div style='max-width: 230px; max-height: 200px; overflow-x: auto; overflow-y: auto'>"
            "<b>Shoreline</b>"
            f"<p>ID: {shoreline_id}</p>"
            f"<p>Mean Sig Waveheight: {mean_sig_waveheight}</p>"
            f"<p>Tidal Range: {tidal_range}</p>"
            f"<p>Erodibility: {erodibility}</p>"
            f"<p>River: {river_label}</p>"
            f"<p>Sinuosity: {sinuosity_label}</p>"
            f"<p>Slope: {slope_label}</p>"
            f"<p>Turbid: {turbid_label}</p>"
            f"<p>CSU_ID: {csu_id}</p>"
        )

    def get_all_roi_ids(self) -> List[str]:
        """
        Return a list of all ROI IDs.

        Args:
            None.

        Returns:
            A list of all ROI IDs.

        Raises:
            None.
        """
        if self.rois is None:
            return []
        if self.rois.gdf.empty:
            return []
        return self.rois.gdf["id"].tolist()

    def load_extracted_shoreline_files(self) -> None:
        exception_handler.config_check_if_none(self.rois, "ROIs")
        # if no rois are selected throw an error
        # exception_handler.check_selected_set(self.selected_set)
        roi_ids = self.get_selected_roi_ids()
        if roi_ids == []:
            roi_ids = self.get_all_roi_ids()
            if roi_ids == []:
                raise Exception("No ROIs found. Please load ROIs.")
            roi_ids = roi_ids[0]
        logger.info(f"roi_ids: {roi_ids}")
        logger.info(f"self.rois.roi_settings: {self.rois.roi_settings}")
        # set of roi ids that didn't have missing shorelines
        rois_no_extracted_shorelines = set()
        # for each ROI that has extracted shorelines load onto map
        for roi_id in roi_ids:
            filepath = self.rois.roi_settings[roi_id]["filepath"]
            sitename = self.rois.roi_settings[roi_id]["sitename"]
            roi_path = os.path.join(filepath, sitename)
            glob_str = os.path.abspath(roi_path + os.sep + "*shoreline*")
            extracted_sl_gdf = None
            shoreline_settings = None
            extracted_shoreline_dict = None
            for file in glob.glob(glob_str):
                if file.endswith(".geojson"):
                    # load geodataframe
                    extracted_sl_gdf = geodata_processing.read_gpd_file(file)
                if file.endswith(".json"):
                    if "settings" in os.path.basename(file):
                        shoreline_settings = file_utilities.load_data_from_json(file)
                    if "dict" in os.path.basename(file):
                        extracted_shoreline_dict = file_utilities.load_data_from_json(
                            file
                        )

            logger.info(f"ROI {roi_id} extracted_sl_gdf: {extracted_sl_gdf}")
            logger.info(f"ROI {roi_id} shoreline_settings: {shoreline_settings}")
            logger.info(
                f"ROI {roi_id} extracted_shoreline_dict: {extracted_shoreline_dict}"
            )
            # error handling for none
            if (
                extracted_sl_gdf is None
                or extracted_sl_gdf is None
                or extracted_sl_gdf is None
            ):
                logger.info(
                    f"ROI {roi_id} didn't have extracted shoreline files to load"
                )
                rois_no_extracted_shorelines.add(roi_id)
                # set this roi's entry in extracted shorelines dict to None because there was no shoreline extracted
                self.rois.add_extracted_shoreline(None, roi_id)
                continue
            else:
                extracted_shorelines = extracted_shoreline.Extracted_Shoreline()
                extracted_shorelines = extracted_shorelines.load_extracted_shorelines(
                    extracted_shoreline_dict, shoreline_settings, extracted_sl_gdf
                )
                self.rois.add_extracted_shoreline(extracted_shorelines, roi_id)
                logger.info(
                    f"ROI {roi_id} successfully loaded extracted shorelines: {self.rois.get_extracted_shoreline(roi_id).dictionary}"
                )

        if len(rois_no_extracted_shorelines) > 0:
            print(
                f"The following ROIs didn't have extracted shoreline files to load: {rois_no_extracted_shorelines}\n"
            )

        rois_with_shorelines = set(roi_ids) - rois_no_extracted_shorelines
        if len(rois_with_shorelines) > 0:
            print(f"Loaded Extracted Shorelines for ROIs {rois_with_shorelines}")
        elif len(rois_with_shorelines) == 0:
            raise Exception("No extracted shorelines could be loaded")

    def extract_shoreline_for_roi(
        self,
        roi_id: str,
        rois_gdf: gpd.GeoDataFrame,
        shoreline_gdf: gpd.GeoDataFrame,
        settings: dict,
    ) -> Optional[extracted_shoreline.Extracted_Shoreline]:
        """
        Extracts the shoreline for a given ROI and returns the extracted shoreline object.

        Parameters:
        - roi_id (str): the ID of the ROI to extract the shoreline from
        - rois_gdf (geopandas.GeoDataFrame): the GeoDataFrame containing all the ROIs
        - shoreline_gdf (geopandas.GeoDataFrame): the GeoDataFrame containing the shoreline
        - settings (dict): the settings to use for the shoreline extraction


        Returns:
        - extracted_shoreline.Extracted_Shoreline or None: the extracted shoreline object for the ROI, or None if an error occurs

        Raises:
        - No exceptions are raised by this function.
        """
        try:
            logger.info(f"Extracting shorelines from ROI with the id: {roi_id}")
            roi_settings = self.rois.roi_settings[roi_id]
            single_roi = common.extract_roi_by_id(rois_gdf, roi_id)
            # Clip shoreline to specific roi
            shoreline_in_roi = gpd.clip(shoreline_gdf, single_roi)
            # extract shorelines from ROI
            extracted_shorelines = extracted_shoreline.Extracted_Shoreline()
            extracted_shorelines = extracted_shorelines.create_extracted_shorelines(
                roi_id,
                shoreline_in_roi,
                roi_settings,
                settings,
            )
            logger.info(f"extracted_shoreline_dict[{roi_id}]: {extracted_shorelines}")
            return extracted_shorelines
        except exceptions.Id_Not_Found as id_error:
            logger.warning(
                f"exceptions.Id_Not_Found {id_error} {traceback.format_exc()}"
            )
            print(f"ROI with id {roi_id} was not found. \n Skipping to next ROI")
        except exceptions.No_Extracted_Shoreline as no_shoreline:
            logger.warning(f"{roi_id}: {no_shoreline} {traceback.format_exc()}")
            print(f"{roi_id}: {no_shoreline}")
        except Exception as e:
            logger.warning(
                f"An error occurred while extracting shoreline for ROI {roi_id}: {e} \n {traceback.format_exc()}"
            )
            print(
                f"An error occurred while extracting shoreline for ROI {roi_id}. \n Skipping to next ROI \n {e} \n {traceback.format_exc()}"
            )
        return None

    def update_settings_with_accurate_epsg(self):
        """Updates settings with the most accurate epsg code based on lat and lon if output epsg
        was 4326 or 4327.
        """
        settings = self.get_settings()
        new_espg = common.get_most_accurate_epsg(
            settings.get("output_epsg", 4326), self.bbox.gdf
        )
        self.set_settings(output_epsg=new_espg)

    def validate_transect_inputs(self, settings):
        # ROIs,settings, roi-settings cannot be None or empty
        exception_handler.check_if_empty_string(self.get_session_name(), "session name")
        # ROIs, transects, and extracted shorelines must exist
        exception_handler.check_if_None(self.rois, "ROIs")
        exception_handler.check_if_None(self.transects, "transects")
        exception_handler.check_empty_dict(
            self.rois.get_all_extracted_shorelines(), "extracted_shorelines"
        )
        # settings must contain key 'along_dist'
        exception_handler.check_if_subset(
            set(["along_dist"]), set(list(settings.keys())), "settings"
        )
        # if no rois are selected throw an error
        exception_handler.check_selected_set(self.selected_set)

        # ids of ROIs that have had their shorelines extracted
        extracted_shoreline_ids = set(
            list(self.rois.get_all_extracted_shorelines().keys())
        )
        # Get ROI ids that are selected on map and have had their shorelines extracted
        roi_ids = list(extracted_shoreline_ids & self.selected_set)
        # if none of the selected ROIs on the map have had their shorelines extracted throw an error
        exception_handler.check_if_list_empty(roi_ids)

    def validate_extract_shoreline_inputs(self):
        # ROIs,settings, roi-settings cannot be None or empty
        settings = self.get_settings()
        exception_handler.check_if_empty_string(self.get_session_name(), "session name")
        # ROIs, transects,shorelines and a bounding box must exist
        exception_handler.check_if_None(self.rois, "ROIs")
        exception_handler.check_if_None(self.shoreline, "shoreline")
        exception_handler.check_if_None(self.transects, "transects")
        exception_handler.check_if_None(self.bbox, "bounding box")
        # ROI settings must not be empty
        exception_handler.check_empty_dict(self.rois.roi_settings, "roi_settings")

        # settings must contain keys in subset
        superset = set(list(settings.keys()))
        exception_handler.check_if_subset(
            set(["dates", "sat_list", "landsat_collection"]), superset, "settings"
        )

        # if no rois are selected throw an error
        exception_handler.check_selected_set(self.selected_set)

        # roi_settings must contain roi ids in selected set
        superset = set(list(self.rois.roi_settings.keys()))
        error_message = "To extract shorelines you must first select ROIs and have the data downloaded."
        exception_handler.check_if_subset(
            self.selected_set, superset, "roi_settings", error_message
        )
        # raise error if selected rois were not downloaded
        exception_handler.check_if_rois_downloaded(
            self.rois.roi_settings, self.get_selected_roi_ids()
        )

    def validate_download_imagery_inputs(self):
        # settings cannot be None
        settings = self.get_settings()
        # Ensure the required keys are present in the settings
        required_settings_keys = set(["dates", "sat_list", "landsat_collection"])
        superset = set(list(settings.keys()))
        exception_handler.check_if_subset(required_settings_keys, superset, "settings")

        # selected_layer must contain selected ROI
        selected_layer = self.map.find_layer(ROI.SELECTED_LAYER_NAME)
        exception_handler.check_empty_layer(selected_layer, ROI.SELECTED_LAYER_NAME)
        exception_handler.check_empty_roi_layer(selected_layer)

    def get_roi_ids_with_extracted_shorelines(self, is_selected: bool = True) -> list:
        # ids of ROIs that have had their shorelines extracted
        roi_ids = set(self.rois.get_ids_with_extracted_shorelines())
        logger.info(f"extracted_shoreline_ids:{roi_ids}")
        # Get ROI ids that are selected on map and have had their shorelines extracted
        if is_selected:
            roi_ids = list(roi_ids & self.selected_set)
        return roi_ids

    def extract_all_shorelines(self) -> None:
        """Use this function when the user interactively downloads rois
        Iterates through all the ROIS downloaded by the user as indicated by the roi_settings generated by
        download_imagery() and extracts a shoreline for each of them
        """
        self.validate_extract_shoreline_inputs()
        roi_ids = self.get_selected_roi_ids()
        logger.info(f"roi_ids to extract shorelines from: {roi_ids}")

        # update the settings with the most accurate epsg
        self.update_settings_with_accurate_epsg()
        # update configs with new output_epsg
        self.save_config()

        # get selected ROIs on map and extract shoreline for each of them
        for roi_id in tqdm(roi_ids, desc="Extracting Shorelines"):
            print(f"Extracting shorelines from ROI with the id:{roi_id}")
            extracted_shorelines = self.extract_shoreline_for_roi(
                roi_id, self.rois.gdf, self.shoreline.gdf, self.get_settings()
            )
            self.rois.add_extracted_shoreline(extracted_shorelines, roi_id)

        # save the ROI IDs that had extracted shoreline to observable variable roi_ids_with_extracted_shorelines
        ids_with_extracted_shorelines = self.get_roi_ids_with_extracted_shorelines(
            is_selected=False
        )
        if ids_with_extracted_shorelines is None:
            self.id_container.ids = []
        elif not isinstance(ids_with_extracted_shorelines, list):
            self.id_container.ids = list(ids_with_extracted_shorelines)
        else:
            self.id_container.ids = ids_with_extracted_shorelines

        # save a session for each ROI under one session name
        self.save_session(roi_ids, save_transects=False)

        # Get ROI ids that are selected on map and have had their shorelines extracted
        roi_ids = self.get_roi_ids_with_extracted_shorelines(is_selected=True)
        self.compute_transects(self.transects.gdf, self.get_settings(), roi_ids)
        # load extracted shorelines to map
        self.load_extracted_shorelines_to_map()

    def get_selected_rois(self, roi_ids: list) -> gpd.GeoDataFrame:
        """Returns a geodataframe of all rois whose ids are in given list
        roi_ids.

        Args:
            roi_ids (list[str]): ids of ROIs

        Returns:
            gpd.GeoDataFrame:  geodataframe of all rois selected by the roi_ids
        """
        selected_rois_gdf = self.rois.gdf[self.rois.gdf["id"].isin(roi_ids)]
        return selected_rois_gdf

    def get_cross_distance(
        self,
        roi_id: str,
        transects_in_roi_gdf: gpd.GeoDataFrame,
        settings: dict,
        output_epsg: int,
    ) -> Tuple[float, Optional[str]]:
        """
        Compute the cross shore distance of transects and extracted shorelines for a given ROI.

        Parameters:
        -----------
        roi_id : str
            The ID of the ROI to compute the cross shore distance for.
        transects_in_roi_gdf : gpd.GeoDataFrame
            All the transects in the ROI. Must contain the columns ["id", "geometry"]
        settings : dict
            A dictionary of settings to be used in the computation.
        output_epsg : int
            The EPSG code of the output projection.

        Returns:
        --------
        Tuple[float, Optional[str]]
            The computed cross shore distance, or 0 if there was an issue in the computation.
            The reason for failure, or '' if the computation was successful.
        """
        failure_reason = ""
        cross_distance = 0

        # Get extracted shorelines object for the currently selected ROI
        roi_extracted_shoreline = self.rois.get_extracted_shoreline(roi_id)

        transects_in_roi_gdf = transects_in_roi_gdf.loc[:, ["id", "geometry"]]

        if roi_extracted_shoreline is None:
            failure_reason = "No extracted shorelines were found"

        elif transects_in_roi_gdf.empty:
            failure_reason = "No transects intersect"

        else:
            # Convert transects_in_roi_gdf to output_crs from settings
            transects_in_roi_gdf = transects_in_roi_gdf.to_crs(output_epsg)
            # Compute cross shore distance of transects and extracted shorelines
            extracted_shorelines_dict = roi_extracted_shoreline.dictionary
            cross_distance = extracted_shoreline.compute_transects_from_roi(
                extracted_shorelines_dict,
                transects_in_roi_gdf,
                settings,
            )
            if cross_distance == 0:
                failure_reason = "Cross distance computation failed"

        return cross_distance, failure_reason

    def save_timeseries_csv(self, session_path: str, roi_id: str, rois: ROI) -> None:
        """Saves cross distances of transects and
        extracted shorelines in ROI to csv file within each ROI's directory.
        If no shorelines were extracted for an ROI then nothing is saved
        Args:
            roi_ids (list): list of roi ids
            rois (ROI): ROI instance containing keys:
                'extracted_shorelines': extracted shoreline from roi
                'cross_distance_transects': cross distance of transects and extracted shoreline from roi
        """
        roi_extracted_shorelines = rois.get_extracted_shoreline(roi_id)
        # if roi does not have extracted shoreline skip it
        if roi_extracted_shorelines is None:
            logger.info(f"No extracted shorelines for roi: {roi_id}")
            return
        # get extracted_shorelines from extracted shoreline object in rois
        extracted_shorelines = roi_extracted_shorelines.dictionary
        # if no shorelines were extracted then skip
        if extracted_shorelines == {}:
            logger.info(f"No extracted shorelines for roi: {roi_id}")
            return
        cross_distance_transects = rois.get_cross_shore_distances(roi_id)
        logger.info(f"ROI: {roi_id} extracted_shorelines : {extracted_shorelines}")
        # if no cross distance was 0 then skip
        if cross_distance_transects == 0:
            print(
                f"ROI: {roi_id} cross distance is 0 will not have time-series of shoreline change along transects "
            )
            logger.info(f"ROI: {roi_id} cross distance is 0")
            return
        # saves all transects in a single directory
        filepath = common.save_transect_intersections(
            session_path, extracted_shorelines, cross_distance_transects
        )
        print(
            f"ROI: {roi_id} Time-series of the shoreline change along the transects saved as:{filepath}"
        )

    def compute_transects(
        self, transects_gdf: gpd.GeoDataFrame, settings: dict, roi_ids: list[str]
    ) -> dict:
        """Returns a dict of cross distances for each roi's transects
        Args:
            selected_rois (dict): rois selected by the user. Must contain the following fields:
                {'features': [
                    'id': (str) roi_id
                    'geometry':{
                        'type':Polygon
                        'coordinates': list of coordinates that make up polygon
                    }
                ],...}
            extracted_shorelines (dict): dictionary with roi_id keys that identify roi associates with shorelines
            {
                roi_id:{
                    dates: [datetime.datetime,datetime.datetime], ...
                    shorelines: [array(),array()]    }
            }

            settings (dict): settings used for CoastSat. Must have the following fields:
               'output_epsg': int
                    output spatial reference system as EPSG code
                'along_dist': int
                    alongshore distance considered caluclate the intersection

        Returns:
            dict: cross_distances_rois with format:
            { roi_id :  dict
                time-series of cross-shore distance along each of the transects. Not tidally corrected. }
        """
        self.validate_transect_inputs(settings)
        # user selected output projection
        output_epsg = "epsg:" + str(settings["output_epsg"])
        # for each ROI save cross distances for each transect that intersects each extracted shoreline
        for roi_id in tqdm(roi_ids, desc="Computing Cross Distance Transects"):
            # get transects that intersect with ROI
            single_roi = common.extract_roi_by_id(self.rois.gdf, roi_id)
            # save cross distances by ROI id
            transects_in_roi_gdf = transects_gdf[
                transects_gdf.intersects(single_roi.unary_union)
            ]
            cross_distance, failure_reason = self.get_cross_distance(
                str(roi_id), transects_in_roi_gdf, settings, output_epsg
            )
            if cross_distance == 0:
                logger.warning(f"{failure_reason} for ROI {roi_id}")
                print(f"{failure_reason} for ROI {roi_id}")
            self.rois.add_cross_shore_distances(cross_distance, roi_id)

        self.save_session(roi_ids)

    def save_session(self, roi_ids: list[str], save_transects: bool = True):
        # Save extracted shoreline info to session directory
        session_name = self.get_session_name()
        for roi_id in roi_ids:
            ROI_directory = self.rois.roi_settings[roi_id]["sitename"]
            # create session directory
            session_path = file_utilities.create_session_path(
                session_name, ROI_directory
            )
            # save source data
            self.save_config(session_path)
            # save extracted shorelines
            extracted_shoreline = self.rois.get_extracted_shoreline(roi_id)
            logger.info(f"Extracted shorelines for ROI {roi_id}: {extracted_shoreline}")
            if extracted_shoreline is None:
                logger.info(f"No extracted shorelines for ROI: {roi_id}")
                continue
            # move extracted shoreline figures to session directory
            shoreline_settings = extracted_shoreline.shoreline_settings
            common.save_extracted_shoreline_figures(shoreline_settings, session_path)
            # move extracted shoreline reports to session directory
            common.move_report_files(shoreline_settings, session_path,'extract_shorelines*.txt')
            # save the geojson and json files for extracted shorelines
            common.save_extracted_shorelines(extracted_shoreline, session_path)
            

            # save transects to session folder
            if save_transects:
                # Saves the cross distances of the transects & extracted shorelines to csv file within each ROI's directory
                self.save_timeseries_csv(session_path, roi_id, self.rois)
                self.save_csv_per_transect_for_roi(session_path, roi_id, self.rois)

                save_path = os.path.join(session_path, "transects_cross_distances.json")
                cross_shore_distance = self.rois.get_cross_shore_distances(roi_id)
                file_utilities.to_file(cross_shore_distance, save_path)

                # save transect settings to file
                transect_settings = common.get_transect_settings(self.get_settings())
                transect_settings_path = os.path.join(
                    session_path, "transects_settings.json"
                )
                file_utilities.to_file(transect_settings, transect_settings_path)

    def save_csv_per_transect_for_roi(
        self, session_path: str, roi_id: list, rois: ROI
    ) -> None:
        """Saves cross distances of transects and
        extracted shorelines in ROI to csv file within each ROI's directory.
        If no shorelines were extracted for an ROI then nothing is saved
        Args:
            roi_ids (list): list of roi ids
            rois (ROI): ROI instance containing keys:
                'extracted_shorelines': extracted shoreline from roi
                'cross_distance_transects': cross distance of transects and extracted shoreline from roi
        """
        # get extracted shorelines for this roi id
        roi_extracted_shorelines = rois.get_extracted_shoreline(roi_id)
        # if roi does not have extracted shoreline skip it
        if roi_extracted_shorelines is None:
            return
        # get extracted_shorelines from extracted shoreline object in rois
        extracted_shorelines_dict = roi_extracted_shorelines.dictionary
        cross_distance_transects = rois.get_cross_shore_distances(roi_id)
        logger.info(f"ROI: {roi_id} extracted_shorelines : {extracted_shorelines_dict}")
        # if no cross distance was 0 then skip
        if cross_distance_transects == 0:
            return
        # if no shorelines were extracted then skip
        if extracted_shorelines_dict == {}:
            return
        # for each transect id in cross_distance_transects make a new csv file
        common.create_csv_per_transect(
            roi_id, session_path, cross_distance_transects, extracted_shorelines_dict
        )

    def save_csv_per_transect(self, roi_ids: list, rois: ROI) -> None:
        """Saves cross distances of transects and
        extracted shorelines in ROI to csv file within each ROI's directory.
        If no shorelines were extracted for an ROI then nothing is saved
        Args:
            roi_ids (list): list of roi ids
            rois (ROI): ROI instance containing keys:
                'extracted_shorelines': extracted shoreline from roi
                'roi_settings': must have keys 'filepath' and 'sitename'
                'cross_distance_transects': cross distance of transects and extracted shoreline from roi
        """
        # set of roi ids that have add their transects successfully computed
        rois_computed_transects = set()
        for roi_id in tqdm(roi_ids, desc="Saving csv for each transect for ROIs"):
            roi_extracted_shorelines = rois.get_extracted_shoreline(roi_id)
            # if roi does not have extracted shoreline skip it
            if roi_extracted_shorelines is None:
                logger.info(f"ROI: {roi_id} had no extracted shorelines ")
                continue

            # get extracted_shorelines from extracted shoreline object in rois
            extracted_shorelines_dict = roi_extracted_shorelines.dictionary
            cross_distance_transects = rois.get_cross_shore_distances(roi_id)
            logger.info(
                f"ROI: {roi_id} extracted_shorelines : {extracted_shorelines_dict}"
            )
            # if no cross distance was 0 then skip
            if cross_distance_transects == 0:
                logger.info(f"ROI: {roi_id} cross distance is 0")
                continue
            # if no shorelines were extracted then skip
            if extracted_shorelines_dict == {}:
                logger.info(f"ROI: {roi_id} had no extracted shorelines ")
                continue

            # for each transect id in cross_distance_transects make a new csv file
            for key in cross_distance_transects.keys():
                df = pd.DataFrame()
                out_dict = dict([])
                # copy shoreline intersects for each transect
                out_dict[key] = cross_distance_transects[key]
                logger.info(
                    f"out dict roi_ids columns : {[roi_id for _ in range(len(extracted_shorelines_dict['dates']))]}"
                )
                out_dict["roi_id"] = [
                    roi_id for _ in range(len(extracted_shorelines_dict["dates"]))
                ]
                out_dict["dates"] = extracted_shorelines_dict["dates"]
                out_dict["satname"] = extracted_shorelines_dict["satname"]
                logger.info(f"out_dict : {out_dict}")
                df = pd.DataFrame(out_dict)
                df.index = df["dates"]
                df.pop("dates")

                # Save extracted shoreline info to session directory
                session_name = self.get_session_name()
                session_path = os.path.join(os.getcwd(), "sessions", session_name)
                ROI_directory = rois.roi_settings[roi_id]["sitename"]
                session_path = file_utilities.create_directory(
                    session_path, ROI_directory
                )
                logger.info(f"session_path: {session_path}")
                # save source data
                self.save_config(session_path)
                # save to csv file session path

                fn = os.path.join(session_path, "%s_timeseries_raw.csv" % key)
                logger.info(f"Save time series to {fn}")
                if os.path.exists(fn):
                    logger.info(f"Overwriting:{fn}")
                    os.remove(fn)
                df.to_csv(fn, sep=",")
                logger.info(
                    f"ROI: {roi_id} time-series of shoreline change along transects"
                )
                logger.info(
                    f"Time-series of the shoreline change along the transects saved as:{fn}"
                )
                rois_computed_transects.add(roi_id)
        print(f"Computed transects for the following ROIs: {rois_computed_transects}")

    def save_cross_distance_to_file(self, roi_ids: list, rois: ROI) -> None:
        """Saves cross distances of transects and
        extracted shorelines in ROI to csv file within each ROI's directory.
        If no shorelines were extracted for an ROI then nothing is saved
        Args:
            roi_ids (list): list of roi ids
            rois (ROI): ROI instance containing keys:
                'extracted_shorelines': extracted shoreline from roi
                'roi_settings': must have keys 'filepath' and 'sitename'
                'cross_distance_transects': cross distance of transects and extracted shoreline from roi
        """
        for roi_id in tqdm(roi_ids, desc="Saving ROI cross distance transects"):
            roi_extracted_shorelines = rois.get_extracted_shoreline(roi_id)
            # if roi does not have extracted shoreline skip it
            if roi_extracted_shorelines is None:
                print(
                    f"ROI: {roi_id} had no extracted shorelines and therfore has no time-series of shoreline change along transects"
                )
                logger.info(
                    f"ROI: {roi_id} had no extracted shorelines.ROI: {roi_id} will not have time-series of shoreline change along transects."
                )
                continue
            # get extracted_shorelines from extracted shoreline object in rois
            extracted_shorelines = roi_extracted_shorelines.dictionary
            # if no shorelines were extracted then skip
            if extracted_shorelines == {}:
                print(
                    f"ROI: {roi_id} had no extracted shorelines and will not have time-series of shoreline change along transects "
                )
                logger.info(f"ROI: {roi_id} had no extracted shorelines ")
                continue

            cross_distance_transects = rois.get_cross_shore_distances(roi_id)
            logger.info(f"ROI: {roi_id} extracted_shorelines : {extracted_shorelines}")
            # if no cross distance was 0 then skip
            if cross_distance_transects == 0:
                print(
                    f"ROI: {roi_id} cross distance is 0 will not have time-series of shoreline change along transects "
                )
                logger.info(f"ROI: {roi_id} cross distance is 0")
                continue

            cross_distance_df = common.get_cross_distance_df(
                extracted_shorelines, cross_distance_transects
            )
            logger.info(f"ROI: {roi_id} cross_distance_df : {cross_distance_df}")

            # Save extracted shoreline info to session directory
            session_name = self.get_session_name()
            ROI_directory = rois.roi_settings[roi_id]["sitename"]
            session_path = os.path.join(os.getcwd(), "sessions", session_name)
            session_path = file_utilities.create_directory(session_path, ROI_directory)
            logger.info(f"session_path: {session_path}")
            # save source data
            self.save_config(session_path)

            filepath = os.path.join(session_path, "transect_time_series.csv")
            if os.path.exists(filepath):
                print(f"Overwriting:{filepath}")
                os.remove(filepath)
            cross_distance_df.to_csv(filepath, sep=",")
            print(f"ROI: {roi_id} time-series of shoreline change along transects")
            print(
                f"Time-series of the shoreline change along the transects saved as:{filepath}"
            )

    def remove_all(self):
        """Remove the bbox, shoreline, all rois from the map"""
        self.remove_bbox()
        self.remove_shoreline()
        self.remove_transects()
        self.remove_all_rois()
        self.remove_layer_by_name("geodataframe")
        self.remove_extracted_shorelines()
        # Clear the list of ROI IDs that have extracted shorelines available

    def remove_extracted_shorelines(self):
        """Removes all extracted shorelines from the map and removes extracted shorelines from ROIs"""
        # empty extracted shorelines dictionary
        if self.rois is not None:
            self.rois.remove_extracted_shorelines(remove_all=True)
        # remove extracted shoreline vectors from the map
        self.remove_extracted_shoreline_layers()
        self.id_container.ids = []
        self.extract_shorelines_container.max_shorelines = 0

    def remove_extracted_shoreline_layers(self):
        if self.extract_shorelines_container.geo_data.data != {}:
            self.remove_layer_by_name(self.extract_shorelines_container.geo_data.name)
            self.extract_shorelines_container.geo_data = GeoJSON(data={})

    def remove_bbox(self):
        """Remove all the bounding boxes from the map"""
        if self.bbox is not None:
            del self.bbox
            self.bbox = None
        self.draw_control.clear()
        existing_layer = self.map.find_layer(Bounding_Box.LAYER_NAME)
        if existing_layer is not None:
            self.map.remove_layer(existing_layer)
        self.bbox = None

    def remove_layer_by_name(self, layer_name: str):
        existing_layer = self.map.find_layer(layer_name)
        if existing_layer is not None:
            self.map.remove(existing_layer)
        logger.info(f"Removed layer {layer_name}")

    def remove_shoreline(self):
        del self.shoreline
        self.remove_layer_by_name(Shoreline.LAYER_NAME)
        self.shoreline = None

    def remove_transects(self):
        del self.transects
        self.transects = None
        self.remove_layer_by_name(Transects.LAYER_NAME)

    def replace_layer_by_name(
        self, layer_name: str, new_layer: GeoJSON, on_hover=None, on_click=None
    ) -> None:
        """Replaces layer with layer_name with new_layer on map. Adds on_hover and on_click callable functions
        as handlers for hover and click events on new_layer
        Args:
            layer_name (str): name of layer to replace
            new_layer (GeoJSON): ipyleaflet GeoJSON layer to add to map
            on_hover (callable, optional): Callback function that will be called on hover event on a feature, this function
            should take the event and the feature as inputs. Defaults to None.
            on_click (callable, optional): Callback function that will be called on click event on a feature, this function
            should take the event and the feature as inputs. Defaults to None.
        """
        if new_layer is None:
            return
        logger.info(
            f"layer_name {layer_name} \non_hover {on_hover}\n on_click {on_click}"
        )
        self.remove_layer_by_name(layer_name)
        # when feature is hovered over on_hover function is called
        if on_hover is not None:
            new_layer.on_hover(on_hover)
        if on_click is not None:
            # when feature is clicked on on_click function is called
            new_layer.on_click(on_click)
        self.map.add_layer(new_layer)
        logger.info(f"Add layer to map: {layer_name}")

    def remove_all_rois(self) -> None:
        """Removes all the unselected rois from the map"""
        logger.info("Removing all ROIs from map")
        # Remove the selected and unselected rois
        self.remove_layer_by_name(ROI.SELECTED_LAYER_NAME)
        self.remove_layer_by_name(ROI.LAYER_NAME)
        # clear all the ids from the selected set
        self.selected_set = set()
        del self.rois
        self.rois = None

    def remove_selected_shorelines(self) -> None:
        """Removes all the unselected rois from the map"""
        logger.info("Removing selected shorelines from map")
        # Remove the selected and unselected rois
        self.remove_layer_by_name(SELECTED_LAYER_NAME)
        self.remove_layer_by_name(Shoreline.LAYER_NAME)
        # delete selected ROIs from dataframe
        if self.shoreline:
            self.shoreline.remove_by_id(self.selected_shorelines_set)
        # clear all the ids from the selected set
        self.selected_shorelines_set = set()
        # reload rest of shorelines on map
        if hasattr(self.shoreline, "gdf"):
            self.load_feature_on_map(
                "shoreline", gdf=self.shoreline.gdf, zoom_to_bounds=True
            )

    def remove_selected_rois(self) -> None:
        """Removes all the unselected rois from the map"""
        logger.info("Removing selected ROIs from map")
        # Remove the selected and unselected rois
        self.remove_layer_by_name(ROI.SELECTED_LAYER_NAME)
        self.remove_layer_by_name(ROI.LAYER_NAME)
        # delete selected ROIs from dataframe
        if self.rois:
            self.rois.remove_by_id(self.selected_set)
        # clear all the ids from the selected set
        self.selected_set = set()
        # reload rest of ROIs on map
        if hasattr(self.rois, "gdf"):
            self.load_feature_on_map("roi", gdf=self.rois.gdf, zoom_to_bounds=True)

    def create_DrawControl(self, draw_control: "ipyleaflet.leaflet.DrawControl"):
        """Modifies given draw control so that only rectangles can be drawn

        Args:
            draw_control (ipyleaflet.leaflet.DrawControl): draw control to modify

        Returns:
            ipyleaflet.leaflet.DrawControl: modified draw control with only ability to draw rectangles
        """
        draw_control.polyline = {}
        draw_control.circlemarker = {}
        draw_control.polygon = {}
        draw_control.rectangle = {
            "shapeOptions": {
                "fillColor": "green",
                "color": "green",
                "fillOpacity": 0.1,
                "Opacity": 0.1,
            },
            "drawError": {"color": "#dd253b", "message": "Ops!"},
            "allowIntersection": False,
            "transform": True,
        }
        return draw_control

    def handle_draw(
        self, target: "ipyleaflet.leaflet.DrawControl", action: str, geo_json: dict
    ):
        """Adds or removes the bounding box  when drawn/deleted from map
        Args:
            target (ipyleaflet.leaflet.DrawControl): draw control used
            action (str): name of the most recent action ex. 'created', 'deleted'
            geo_json (dict): geojson dictionary
        """
        if (
            self.draw_control.last_action == "created"
            and self.draw_control.last_draw["geometry"]["type"] == "Polygon"
        ):
            # validate the bbox size
            geometry = self.draw_control.last_draw["geometry"]
            bbox_area = common.get_area(geometry)
            try:
                Bounding_Box.check_bbox_size(bbox_area)
            except exceptions.BboxTooLargeError as bbox_too_big:
                self.remove_bbox()
                exception_handler.handle_bbox_error(bbox_too_big, self.warning_box)
            except exceptions.BboxTooSmallError as bbox_too_small:
                self.remove_bbox()
                exception_handler.handle_bbox_error(bbox_too_small, self.warning_box)
            else:
                # if no exceptions occur create new bbox, remove old bbox, and load new bbox
                logger.info(f"Made it with bbox area: {bbox_area}")
                self.load_feature_on_map("bbox")

        if self.draw_control.last_action == "deleted":
            self.remove_bbox()

    def get_selected_roi_ids(self) -> list:
        """Gets the ids of the selected rois

        Returns:
            list: list of ids of selected rois
        """
        return list(self.selected_set)

    def load_extracted_shoreline_by_id(self, selected_id: str, row_number: int = 0):
        """
        Loads extracted shorelines onto a map for a single region of interest specified by its ID.

        Args:
            selected_id (str): The ID of the region of interest to plot extracted shorelines for.
            row_number (int, optional): The row number of the region of interest to plot. Defaults to 0.
        """
        # remove any existing extracted shorelines
        self.remove_extracted_shoreline_layers()
        # get the extracted shorelines for the selected roi
        if self.rois is not None:
            extracted_shorelines = self.rois.get_extracted_shoreline(selected_id)
            logger.info(
                f"ROI ID { selected_id} extracted shorelines {extracted_shorelines}"
            )
            # if extracted shorelines exist, load them onto map, if none exist nothing loads
            self.load_extracted_shorelines_on_map(extracted_shorelines, row_number)

    def load_extracted_shorelines_to_map(self, row_number: int = 0) -> None:
        """Loads stylized extracted shorelines onto the map for a single selected region of interest (ROI).

        Args:
            row_number (int, optional): The row number of the ROI to load the extracted shorelines for. Defaults to 0.

        Raises:
            Exception: If no ROIs are found or the selected ROI has no extracted shorelines.

        Returns:
            None: This function does not return anything, but rather loads the extracted shorelines onto the map.
        """

        logger.info(f"row_number: {row_number}")

        # Remove any existing extracted shorelines
        self.remove_extracted_shoreline_layers()

        # Check if any ROIs are loaded
        if self.rois is None:
            logger.warning("No ROIs found. Please load ROIs.")
            raise Exception("No ROIs found. Please load ROIs.")

        # Get the extracted shorelines for all ROIs
        ids_with_extracted_shorelines = self.rois.get_ids_with_extracted_shorelines()

        # Get the available ROI IDs
        available_ids = self.get_all_roi_ids()

        if not available_ids:
            logger.warning("No ROIs found. Please load ROIs.")
            raise Exception("No ROIs found. Please load ROIs.")

        # Find ROI IDs with extracted shorelines
        roi_ids_with_extracted_shorelines = set(available_ids).intersection(
            ids_with_extracted_shorelines
        )

        if not roi_ids_with_extracted_shorelines:
            logger.warning("No ROIs found with extracted shorelines.")
            return

        if ids_with_extracted_shorelines is None:
            self.id_container.ids = []
        elif not isinstance(ids_with_extracted_shorelines, list):
            self.id_container.ids = list(ids_with_extracted_shorelines)
        else:
            self.id_container.ids = ids_with_extracted_shorelines
        # Load extracted shorelines for the first ROI ID with extracted shorelines
        for selected_id in roi_ids_with_extracted_shorelines:
            extracted_shorelines = self.rois.get_extracted_shoreline(selected_id)
            logger.info(
                f"ROI ID {selected_id} extracted shorelines {extracted_shorelines}"
            )

<<<<<<< HEAD
        # select the first ROI ID with extracted shorelines
        selected_id = ids_with_extracted_shorelines[0]
        # load the extracted shorelines for the selected ROI ID
        extracted_shorelines = self.rois.get_extracted_shoreline(selected_id)
        logger.info(f"ROI ID {selected_id} extracted shorelines {extracted_shorelines}")
        # if extracted shorelines exist, load them onto map, if none exist nothing loads
        if hasattr(extracted_shorelines, "gdf"):
            if not extracted_shorelines.gdf.empty:
                if extracted_shorelines.gdf["date"].dtype == "datetime64[ns]":
                    self.extract_shorelines_container.load_list = (
                        extracted_shorelines.gdf["satname"]
                        + "_"
                        + extracted_shorelines.gdf["date"].apply(
                            lambda x: x.strftime("%Y-%m-%d-%H-%M-%S")
                        )
                    ).tolist()
                else:
                    self.extract_shorelines_container.load_list = (
                        extracted_shorelines.gdf["satname"]
                        + "_"
                        + to_datetime(extracted_shorelines.gdf["date"]).apply(
                            lambda x: x.strftime("%Y-%m-%d-%H-%M-%S")
                        )
                    ).tolist()

        self.extract_shorelines_container.trash_list = []
        self.load_extracted_shorelines_on_map(extracted_shorelines, row_number)
=======
            if extracted_shorelines is not None:
                logger.info(f"Extracted shorelines found for ROI {selected_id}")
                self.load_extracted_shorelines_on_map(extracted_shorelines, row_number)
                break
>>>>>>> 04df8da4

    def load_extracted_shorelines_on_map(
        self,
        extracted_shorelines: extracted_shoreline.Extracted_Shoreline,
        row_number: int = 0,
    ):
        """
        Loads a stylized extracted shoreline layer onto a map for a single region of interest.

        Args:
            extracted_shoreline (Extracted_Shoreline): An instance of the Extracted_Shoreline class containing the extracted shoreline data.
            row_number (int, optional): The row number of the region of interest to plot. Defaults to 0.
        """
        if extracted_shorelines is None:
            return
        # Loads stylized extracted shorelines onto map for single roi
        logger.info(f"row_number: {row_number}")
        # Convert the extracted shoreline's geometry to points
        points_gdf = extracted_shoreline.convert_linestrings_to_multipoints(
            extracted_shorelines.gdf
        )
        self.extract_shorelines_container.max_shorelines = len(points_gdf) - 1

        new_layer = extracted_shorelines.get_styled_layer(
            points_gdf,
            row_number,
            style={
                "radius": 1,
            },
        )
        layer_name = extracted_shorelines.get_layer_name()
        logger.info(
            f"Extracted shoreline layer: {new_layer}\n"
            f"Layer name: {layer_name}\n"
            f"Extracted shoreline layers: {new_layer}\n"
        )
        # new_layer.on_hover(self.update_extracted_shoreline_html)
        self.map.add_layer(new_layer)
        # update the extracted shoreline layer and number of shorelines available
        self.extract_shorelines_container.geo_data = new_layer

    def load_feature_on_map(
        self, feature_name: str, file: str = "", gdf: gpd.GeoDataFrame = None, **kwargs
    ) -> None:
        """Loads feature of type feature_name onto the map either from a file or from a geodataframe given by gdf

        if feature_name given is not one "shoreline","transects","bbox", or "rois" throw exception

        Args:
            feature_name (str): name of feature must be one of the following
            "shoreline","transects","bbox","rois"
            file (str, optional): geojson file containing feature. Defaults to "".
            gdf (gpd.GeoDataFrame, optional): geodataframe containing feature geometry. Defaults to None.
        """
        # Load GeoDataFrame if file is provided
        if file:
            gdf = geodata_processing.load_geodataframe_from_file(
                file, feature_type=feature_name
            )
        # Ensure the gdf is not empty
        if gdf is not None and gdf.empty:
            logger.info(f"No {feature_name} was loaded on map")
            return

        # create the feature
        new_feature = self.factory.make_feature(self, feature_name, gdf, **kwargs)
        if new_feature is None:
            return

        logger.info(f"new_feature: {new_feature} \ngdf: {gdf}")

        # load the features onto the map
        self.add_feature_on_map(
            new_feature,
            feature_name,
            **kwargs,
        )

    def add_feature_on_map(
        self,
        new_feature,
        feature_name: str,
        layer_name: str = "",
        zoom_to_bounds=False,
        **kwargs,
    ) -> None:
        """
        Adds a feature to the map as well as the feature's on_click and on_hover handlers.

        Args:
        - new_feature: The feature to be added to the map.
        - feature_name (str): A string representing the name of the feature.
        - layer_name (str): A string representing the name of the layer to which the feature should be added. Default value is an empty string.

        Returns:
        - None
        """
        logger.info(
            f"feature_name: {feature_name.lower()}\n layer_name: {layer_name}\n new_feature: {new_feature}"
        )
        # get on hover and on click handlers for feature
        on_hover = self.get_on_hover_handler(feature_name)
        on_click = self.get_on_click_handler(feature_name)
        # if layer name is not given use the layer name of the feature
        if not layer_name and hasattr(new_feature, "LAYER_NAME"):
            layer_name = new_feature.LAYER_NAME
        # if the feature has a geodataframe zoom the map to the bounds of the feature
        # if zoom_to_bounds and hasattr(new_feature, "gdf"):
        #     bounds = new_feature.gdf.total_bounds
        #     self.map.zoom_to_bounds(bounds)
        if hasattr(new_feature, "gdf"):
            bounds = new_feature.gdf.total_bounds
            self.map.zoom_to_bounds(bounds)
        self.load_on_map(new_feature, layer_name, on_hover, on_click)

    def get_on_click_handler(self, feature_name: str) -> callable:
        """
        Returns a callable function that handles mouse click events for a given feature.

        Args:
        - feature_name (str): A string representing the name of the feature for which the click handler needs to be returned.

        Returns:
        - callable: A callable function that handles mouse click events for a given feature.
        """
        on_click = None
        if "roi" in feature_name.lower():
            on_click = self.geojson_onclick_handler
        elif "shoreline" in feature_name.lower():
            on_click = self.shoreline_onclick_handler
        return on_click

    def get_on_hover_handler(self, feature_name: str) -> callable:
        """
        Returns a callable function that handles mouse hover events for a given feature.

        Args:
        - feature_name (str): A string representing the name of the feature for which the hover handler needs to be returned.

        Returns:
        - callable: A callable function that handles mouse hover events for a given feature.
        """
        on_hover = None
        feature_name_lower = feature_name.lower()
        if "shoreline" in feature_name_lower:
            on_hover = self.update_shoreline_html
        elif "transect" in feature_name_lower:
            on_hover = self.update_transects_html
        elif "roi" in feature_name_lower:
            on_hover = self.update_roi_html
        return on_hover

    def load_on_map(
        self, feature, layer_name: str, on_hover=None, on_click=None
    ) -> None:
        """Loads feature on map as a new layer

        Replaces current feature layer on map with given feature

        Raises:
            Exception: raised if feature layer is empty
        """
        # style and add the feature to the map
        new_layer = self.create_layer(feature, layer_name)
        # Replace old feature layer with new feature layer
        self.replace_layer_by_name(
            layer_name, new_layer, on_hover=on_hover, on_click=on_click
        )

    def create_layer(self, feature, layer_name: str):
        if feature.gdf.empty:
            logger.warning("Cannot add an empty geodataframe layer to the map.")
            print("Cannot add an empty geodataframe layer to the map.")
            return None
        layer_geojson = json.loads(feature.gdf.to_json())
        # convert layer to GeoJson and style it accordingly
        styled_layer = feature.style_layer(layer_geojson, layer_name)
        return styled_layer

    def geojson_onclick_handler(
        self, event: str = None, id: "NoneType" = None, properties: dict = None, **args
    ):
        """On click handler for when unselected geojson is clicked.

        Adds geojson's id to selected_set. Replaces current selected layer with a new one that includes
        recently clicked geojson.

        Args:
            event (str, optional): event fired ('click'). Defaults to None.
            id (NoneType, optional):  Defaults to None.
            properties (dict, optional): geojson dict for clicked geojson. Defaults to None.
        """
        if properties is None:
            return
        # Add id of clicked ROI to selected_set
        self.selected_set.add(str(properties["id"]))
        # remove old selected layer
        self.remove_layer_by_name(ROI.SELECTED_LAYER_NAME)
        selected_layer = GeoJSON(
            data=self.convert_selected_set_to_geojson(
                self.selected_set, ROI.LAYER_NAME
            ),
            name=ROI.SELECTED_LAYER_NAME,
            hover_style={"fillColor": "blue", "fillOpacity": 0.1, "color": "aqua"},
        )
        self.replace_layer_by_name(
            ROI.SELECTED_LAYER_NAME,
            selected_layer,
            on_click=self.selected_onclick_handler,
            on_hover=self.update_roi_html,
        )

    def shoreline_onclick_handler(
        self,
        event: str = None,
        id: int = None,
        properties: dict = None,
        **args,
    ):
        """On click handler for when unselected geojson is clicked.

        Adds object's id to selected_objects_set. Replaces current selected layer with a new one that includes
        recently clicked geojson.

        Args:
            event (str, optional): event fired ('click'). Defaults to None.
            id (NoneType, optional):  Defaults to None.
            properties (dict, optional): geojson dict for clicked geojson. Defaults to None.
        """
        if properties is None:
            return
        # Add id of clicked shape to selected_set
        self.selected_shorelines_set.add(str(properties["id"]))
        # remove old selected layer
        self.remove_layer_by_name(SELECTED_LAYER_NAME)
        selected_layer = GeoJSON(
            data=self.convert_selected_set_to_geojson(
                self.selected_shorelines_set, Shoreline.LAYER_NAME
            ),
            name=SELECTED_LAYER_NAME,
            hover_style={"fillColor": "orange", "fillOpacity": 0.1, "color": "orange"},
        )
        self.replace_layer_by_name(
            SELECTED_LAYER_NAME,
            selected_layer,
            on_click=self.selected_shoreline_onclick_handler,
            on_hover=None,
        )

    def selected_shoreline_onclick_handler(
        self, event: str = None, id: "NoneType" = None, properties: dict = None, **args
    ):
        """On click handler for selected geojson layer.

        Removes clicked layer's cid from the selected_set and replaces the select layer with a new one with
        the clicked layer removed from select_layer.

        Args:
            event (str, optional): event fired ('click'). Defaults to None.
            id (NoneType, optional):  Defaults to None.
            properties (dict, optional): geojson dict for clicked selected geojson. Defaults to None.
        """
        if properties is None:
            return

        # Remove the current layers cid from selected set
        self.selected_shorelines_set.remove(str(properties["id"]))
        self.remove_layer_by_name(SELECTED_LAYER_NAME)
        # Recreate selected layers without layer that was removed
        selected_layer = GeoJSON(
            data=self.convert_selected_set_to_geojson(
                self.selected_shorelines_set, Shoreline.LAYER_NAME
            ),
            name=SELECTED_LAYER_NAME,
            hover_style={"fillColor": "orange", "fillOpacity": 0.1, "color": "orange"},
        )
        self.replace_layer_by_name(
            SELECTED_LAYER_NAME,
            selected_layer,
            on_click=self.selected_shoreline_onclick_handler,
            on_hover=None,
        )

    def selected_onclick_handler(
        self, event: str = None, id: "NoneType" = None, properties: dict = None, **args
    ):
        """On click handler for selected geojson layer.

        Removes clicked layer's cid from the selected_set and replaces the select layer with a new one with
        the clicked layer removed from select_layer.

        Args:
            event (str, optional): event fired ('click'). Defaults to None.
            id (NoneType, optional):  Defaults to None.
            properties (dict, optional): geojson dict for clicked selected geojson. Defaults to None.
        """
        if properties is None:
            return
        # Remove the current layers cid from selected set
        self.selected_set.remove(properties["id"])
        self.remove_layer_by_name(ROI.SELECTED_LAYER_NAME)
        # Recreate selected layers without layer that was removed
        selected_layer = GeoJSON(
            data=self.convert_selected_set_to_geojson(
                self.selected_set, ROI.LAYER_NAME
            ),
            name=ROI.SELECTED_LAYER_NAME,
            hover_style={"fillColor": "blue", "fillOpacity": 0.1, "color": "aqua"},
        )
        self.replace_layer_by_name(
            ROI.SELECTED_LAYER_NAME,
            selected_layer,
            on_click=self.selected_onclick_handler,
            on_hover=self.update_roi_html,
        )

    def save_feature_to_file(
        self,
        feature: Union[Bounding_Box, Shoreline, Transects, ROI],
        feature_type: str = "",
    ):
        """
        Save a geographical feature (Bounding_Box, Shoreline, Transects, ROI) as a GeoJSON file.

        Args:
            feature (Union[Bounding_Box, Shoreline, Transects, ROI]): The geographical feature to save.
            feature_type (str, optional): The type of the feature, e.g. Bounding_Box, Shoreline, Transects, or ROI.
                                        Default value is an empty string.
        """
        exception_handler.can_feature_save_to_file(feature, feature_type)
        if isinstance(feature, ROI):
            # raise exception if no rois were selected
            exception_handler.check_selected_set(self.selected_set)
            feature.gdf[feature.gdf["id"].isin(self.selected_set)].to_file(
                feature.filename, driver="GeoJSON"
            )
            print(f"Saved selected ROIs to {feature.filename}")
        else:
            logger.info(f"Saving feature type( {feature}) to file")
            if hasattr(feature, "gdf"):
                feature.gdf.to_file(feature.filename, driver="GeoJSON")
                print(f"Save {feature.LAYER_NAME} to {feature.filename}")
                logger.info(f"Save {feature.LAYER_NAME} to {feature.filename}")
            else:
                print(f"Empty {feature.LAYER_NAME} cannot be saved to file")

    def convert_selected_set_to_geojson(
        self, selected_set: set, layer_name: str, style: Optional[Dict] = None
    ) -> Dict:
        """Returns a geojson dict containing a FeatureCollection for all the geojson objects in the
        selected_set
        Args:
            selected_set (set): ids of selected geojson
            layer_name (str): name of the layer to get geometries from
            style (Optional[Dict]): style dictionary to be applied to each selected feature.
                If no style is provided then a default style is used:
                style = {
                    "color": "blue",
                    "weight": 2,
                    "fillColor": "blue",
                    "fillOpacity": 0.1,
                }
        Returns:
            Dict: geojson dict containing FeatureCollection for all geojson objects in selected_set
        """
        # create a new geojson dictionary to hold selected shapes
        if style is None:
            style = {
                "color": "blue",
                "weight": 2,
                "fillColor": "blue",
                "fillOpacity": 0.1,
            }
        selected_shapes = {"type": "FeatureCollection", "features": []}
        layer = self.map.find_layer(layer_name)
        # if ROI layer does not exist throw an error
        if layer is not None:
            exception_handler.check_empty_layer(layer, layer_name)
        # Copy only selected features with id in selected_set
        selected_features = [
            feature
            for feature in layer.data["features"]
            if feature["properties"]["id"] in selected_set
        ]
        selected_shapes["features"] = [
            {**feature, "properties": {**feature["properties"], "style": style}}
            for feature in selected_features
        ]
        return selected_shapes<|MERGE_RESOLUTION|>--- conflicted
+++ resolved
@@ -1998,40 +1998,10 @@
                 f"ROI ID {selected_id} extracted shorelines {extracted_shorelines}"
             )
 
-<<<<<<< HEAD
-        # select the first ROI ID with extracted shorelines
-        selected_id = ids_with_extracted_shorelines[0]
-        # load the extracted shorelines for the selected ROI ID
-        extracted_shorelines = self.rois.get_extracted_shoreline(selected_id)
-        logger.info(f"ROI ID {selected_id} extracted shorelines {extracted_shorelines}")
-        # if extracted shorelines exist, load them onto map, if none exist nothing loads
-        if hasattr(extracted_shorelines, "gdf"):
-            if not extracted_shorelines.gdf.empty:
-                if extracted_shorelines.gdf["date"].dtype == "datetime64[ns]":
-                    self.extract_shorelines_container.load_list = (
-                        extracted_shorelines.gdf["satname"]
-                        + "_"
-                        + extracted_shorelines.gdf["date"].apply(
-                            lambda x: x.strftime("%Y-%m-%d-%H-%M-%S")
-                        )
-                    ).tolist()
-                else:
-                    self.extract_shorelines_container.load_list = (
-                        extracted_shorelines.gdf["satname"]
-                        + "_"
-                        + to_datetime(extracted_shorelines.gdf["date"]).apply(
-                            lambda x: x.strftime("%Y-%m-%d-%H-%M-%S")
-                        )
-                    ).tolist()
-
-        self.extract_shorelines_container.trash_list = []
-        self.load_extracted_shorelines_on_map(extracted_shorelines, row_number)
-=======
             if extracted_shorelines is not None:
                 logger.info(f"Extracted shorelines found for ROI {selected_id}")
                 self.load_extracted_shorelines_on_map(extracted_shorelines, row_number)
                 break
->>>>>>> 04df8da4
 
     def load_extracted_shorelines_on_map(
         self,
