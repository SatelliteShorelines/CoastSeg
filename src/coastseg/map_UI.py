--- conflicted
+++ resolved
@@ -194,7 +194,6 @@
 
         self.session_name = ""
         self.session_directory = ""
-<<<<<<< HEAD
 
         # create an exception handler for extracted shorelines widget
         def my_exception_handler(error):
@@ -233,15 +232,6 @@
         )
         coastseg_map.extract_shorelines_container.link_trash_list(
             self.extract_shorelines_widget.trash_list_widget
-=======
-
-        # the widget will update whenever the value of the extracted_shoreline_layer or number_extracted_shorelines changes
-        self.extract_shorelines_widget = Extracted_Shoreline_widget(self.coastseg_map)
-        # have the slider watch the extracted_shoreline_layer, number_extracted_shorelines,roi_selected_to_extract_shoreline
-
-        self.extract_shorelines_widget.set_load_extracted_shorelines_button_on_click(
-            self.coastseg_map.load_extracted_shorelines_to_map
->>>>>>> 827356b8
         )
         coastseg_map.extract_shorelines_container.link_roi_list(
             self.extract_shorelines_widget.roi_list_widget
