"""
CoastSeg Settings UI Module.

This module provides comprehensive user interface components for configuring
CoastSeg shoreline extraction settings. It includes widgets for basic and advanced
parameters, date selection, month filtering, and other configuration options.

Classes:
    ButtonColors: Constants for consistent button styling.
    CustomMonthSelector: Multi-month selection widget.
    DateBox: Date range picker widget.
    Settings_UI: Main settings interface with tabbed layout.

Functions:
    str_to_bool: Convert string representations to boolean values.
    convert_date: Parse date strings into datetime.date objects.

Constants:
    GRID_LAYOUT: Pre-configured grid layout for month selection widgets.
    checkbox_layout: Layout configuration for checkbox widgets.
"""

# standard python imports
# external python imports
import ipywidgets
import datetime
<<<<<<< HEAD
from typing import List, Union, Optional, Tuple, Dict, Any
=======
from typing import List, Union, Optional, Tuple
>>>>>>> b5245661
from ipywidgets import Layout, Box, VBox

GRID_LAYOUT = Layout(
    display="grid",
    width="100%",  # Use 100% of the container width
    grid_template_columns="repeat(6, 90px)",  # Create 6 flexible columns
    grid_template_rows="repeat(2, auto)",  # Create 2 rows, size to content
    grid_gap="5px",  # Adjust the gap as needed
    overflow="auto",  # Allow scrollbar if content overflows
)
<<<<<<< HEAD

=======
>>>>>>> b5245661
checkbox_layout = Layout(
    width="auto"
)  # This sets the width of each checkbox to be only as wide as necessary


class ButtonColors:
    REMOVE = "red" # Red color for destructive actions like removal
    LOAD = "#69add1" # Blue color for loading operations
    ACTION = "#ae3cf0" # Purple color for primary actions.
    SAVE = "#50bf8f"   # Green color for save operations.
    CLEAR = "#a3adac"  # Gray color for clear/reset operations.


def str_to_bool(var: str) -> bool:
    """
    Convert a string representation of truth to boolean.

    Args:
        var (str): String to convert, case-insensitive. Expected values are 'true' or 'false'.

    Returns:
        bool: True if the string is 'true' (case-insensitive), False otherwise.

    Example:
        >>> str_to_bool("TRUE")
        True
        >>> str_to_bool("false")
        False
    """
    return var.lower().strip() == "true"


def convert_date(date_str: str) -> datetime.date:
    """
    Convert a date string to a datetime.date object.

    Args:
        date_str (str): Date string in the format 'YYYY-MM-DD'.

    Returns:
        datetime.date: The parsed date object.

    Raises:
        ValueError: If the date string is not in the expected format 'YYYY-MM-DD'.

    Example:
        >>> convert_date("2023-12-01")
        datetime.date(2023, 12, 1)
    """
    try:
        return datetime.datetime.strptime(date_str, "%Y-%m-%d").date()
    except ValueError as e:
        raise ValueError(f"Invalid date: {date_str}. Expected format: 'YYYY-MM-DD'.{e}")


class CustomMonthSelector(VBox):
    """
    A custom month selector widget that allows users to select multiple months.

    This widget extends VBox and provides a list of checkboxes for each month,
    with functionality to get/set selected months as numeric values.

    Attributes:
        month_to_num (Dict[str, int]): Mapping from month names to numeric values.
    """
    month_to_num: Dict[str, int] = {
        "January": 1,
        "February": 2,
        "March": 3,
        "April": 4,
        "May": 5,
        "June": 6,
        "July": 7,
        "August": 8,
        "September": 9,
        "October": 10,
        "November": 11,
        "December": 12,
    }

<<<<<<< HEAD
    def __init__(self, checkboxes: List[ipywidgets.Checkbox], layout: Layout) -> None:
        """
        Initialize the CustomMonthSelector widget.

        Args:
            checkboxes (List[ipywidgets.Checkbox]): List of checkbox widgets for each month.
            layout (Layout): Layout configuration for the widget.
        """
=======
    def __init__(self, checkboxes, layout):
>>>>>>> b5245661
        super().__init__(children=checkboxes, layout=layout)
        # Observe changes in each checkbox and update the value property accordingly
        for checkbox in checkboxes:
            checkbox.observe(self._update_value, names="value")
        self._value = [
            CustomMonthSelector.month_to_num[checkbox.description]
            for checkbox in self.children
            if checkbox.value
        ]

    @property
    def value(self) -> List[int]:
        """
        Get the currently selected months as a list of integers.

        Returns:
            List[int]: List of month numbers (1-12) for selected months.
        """
        return self._value

<<<<<<< HEAD
    def _update_value(self, change: Dict[str, Any]) -> None:
        """
        Update the internal value when checkbox state changes.

        Args:
            change (Dict[str, Any]): Change event data from checkbox widget.
        """
=======
    def _update_value(self, change):
>>>>>>> b5245661
        self._value = [
            CustomMonthSelector.month_to_num[checkbox.description]
            for checkbox in self.children
            if checkbox.value
        ]

    @value.setter
    def value(self, values: List[int]) -> None:
        """
        Set the selected months.

        Args:
            values (List[int]): List of month numbers (1-12) to select.
        """
        # set all the checkboxes to False
        for checkbox in self.children:
            checkbox.value = False
        # set the checkboxes to True for the values in the list
        for val in values:
            self.children[val - 1].value = True

        self._value = [
            CustomMonthSelector.month_to_num[checkbox.description]
            for checkbox in self.children
            if checkbox.value
        ]


class DateBox(ipywidgets.HBox):
    """
    A date range selector widget with start and end date pickers.

    This widget extends HBox and provides two date picker widgets for selecting
    a date range with convenient property accessors.
    """
    
    def __init__(self, start_date: Optional[datetime.date] = None, end_date: Optional[datetime.date] = None, **kwargs: Any) -> None:
        """
        Initialize the DateBox widget.

        Args:
            start_date (Optional[datetime.date]): Initial start date. Defaults to 2018-12-01.
            end_date (Optional[datetime.date]): Initial end date. Defaults to 2019-03-01.
            **kwargs: Additional keyword arguments passed to HBox.
        """
        if start_date is None:
            start_date = datetime.date(2018, 12, 1)
        if end_date is None:
            end_date = datetime.date(2019, 3, 1)

        self.start_date = ipywidgets.DatePicker(
            description="Start Date",
            value=start_date,
            disabled=False,
        )
        self.end_date = ipywidgets.DatePicker(
            description="End Date",
            value=end_date,
            disabled=False,
        )
        super().__init__([self.start_date, self.end_date], **kwargs)

    @property
    def value(self) -> List[str]:
        """
        Get the current date range as ISO format strings.

        Returns:
            List[str]: List containing start and end dates as ISO format strings.
        """
        return [str(self.start_date.value), str(self.end_date.value)]

    @value.setter
    def value(self, values: List[Union[str, datetime.date]]) -> None:
        """
        Set the date range.

        Args:
            values (List[Union[str, datetime.date]]): List of two dates (start, end).
                Can be date objects or ISO format strings.

        Raises:
            ValueError: If the list does not contain exactly two dates.
        """
        if len(values) != 2:
            raise ValueError("You must provide a list of two dates.")

        start_date, end_date = values

        if isinstance(start_date, str):
            start_date = datetime.date.fromisoformat(start_date)
        if isinstance(end_date, str):
            end_date = datetime.date.fromisoformat(end_date)

        self.start_date.value = start_date
        self.end_date.value = end_date

    @property
    def options(self) -> List[datetime.date]:
        """
        Get the current date range as date objects.

        Returns:
            List[datetime.date]: List containing start and end date objects.
        """
        return [self.start_date.value, self.end_date.value]

    @options.setter
    def options(self, values: List[Union[str, datetime.date]]) -> None:
        """
        Set the date range options.

        Args:
            values (List[Union[str, datetime.date]]): List of two dates (start, end).
                Can be date objects or ISO format strings.

        Raises:
            ValueError: If the list does not contain exactly two dates.
        """
        if len(values) != 2:
            raise ValueError("You must provide a list of two dates.")

        start_date, end_date = values

        if isinstance(start_date, str):
            start_date = datetime.date.fromisoformat(start_date)
        if isinstance(end_date, str):
            end_date = datetime.date.fromisoformat(end_date)

        self.start_date.value = start_date
        self.end_date.value = end_date


class Settings_UI:
    """
    A comprehensive UI class for managing CoastSeg settings through interactive widgets.

    This class creates tabbed interface with basic and advanced settings for shoreline
    extraction, including cloud masking, reference shoreline buffers, and intersection
    parameters. Each setting is presented as an appropriate widget (sliders, checkboxes,
    text inputs) with descriptive labels and instructions.

    Attributes:
        settings (Dict[str, Any]): Dictionary storing current setting values.
        basic_settings (List[str]): List of basic setting names.
        advanced_settings (List[str]): List of advanced setting names.
        settings_widgets (Dict[str, Any]): Dictionary mapping setting names to widgets.
    """
    
    def __init__(
        self,
        basic_settings: Optional[List[str]] = None,
        advanced_settings: Optional[List[str]] = None,
    ) -> None:
        """
        Initialize the Settings_UI with basic and advanced settings tabs.

        Args:
            basic_settings (Optional[List[str]]): List of basic setting names.
                If None, uses default basic settings for shoreline extraction.
            advanced_settings (Optional[List[str]]): List of advanced setting names.
                If None, uses default advanced settings for intersection parameters.
        """
        # if no basic settings are provided, use the default settings
        if basic_settings is None:
            basic_settings = [
                "max_dist_ref",
                "min_length_sl",
                "min_beach_area",
                "dist_clouds",
                "apply_cloud_mask",
                "cloud_thresh",
                "percent_no_data",
                "drop_intersection_pts",
            ]
        if advanced_settings is None:
            advanced_settings = [
                "along_dist",
                "min_points",
                "max_std",
                "max_range",
                "min_chainage",
                "multiple_inter",
                "prc_multiple",
            ]

        self.settings: Dict[str, Any] = {}
        self.basic_settings = basic_settings
        self.advanced_settings = advanced_settings
        self.settings_widgets: Dict[str, Any] = {}

        # button styles
        self.remove_style = dict(button_color=ButtonColors.REMOVE)
        self.load_style = dict(
            button_color=ButtonColors.LOAD, description_width="initial"
        )
        self.action_style = dict(button_color=ButtonColors.ACTION)
        self.save_style = dict(button_color=ButtonColors.SAVE)
        self.clear_stlye = dict(button_color=ButtonColors.CLEAR)

        # Create the basic settings tab
        self.basic_settings_tab = self.create_settings_tab(self.basic_settings)

        # Create the advanced settings tab
        self.advanced_settings_tab = self.create_settings_tab(self.advanced_settings)

    def create_settings_tab(self, settings: List[str]) -> ipywidgets.VBox:
        """
        Create a settings tab with widgets for each setting.

        Places the cloud_thresh setting at the second position in the tab.

        Args:
            settings (List[str]): A list of setting names.

        Returns:
            ipywidgets.VBox: The settings tab containing the widgets for each setting.
        """
        # Create the settings tab
        tab_contents = []
        for setting_name in settings:
            # Create the widget for the setting
            widget, instructions = self.create_setting_widget(setting_name)

            # Add the widget and instructions to the tab contents
            if setting_name == "cloud_thresh":
                tab_contents.insert(2, ipywidgets.VBox([instructions, widget]))
            else:
                tab_contents.append(ipywidgets.VBox([instructions, widget]))

            # Add the widget to the settings_widgets dictionary
            self.settings_widgets[setting_name] = widget

        # Create the settings tab
        tab = ipywidgets.VBox(children=tab_contents)

        return tab

    def add_custom_widget(
        self,
        widget: Union[
            ipywidgets.ToggleButton, ipywidgets.FloatSlider, ipywidgets.IntText
        ],
        setting_name: str,
        title: str,
        instructions: str,
        advanced: bool = False,
        index: Optional[int] = None,
    ) -> None:
        """
        Add a custom widget to the basic or advanced settings tab at the specified index.

        Args:
            widget (Union[ipywidgets.ToggleButton, ipywidgets.FloatSlider, ipywidgets.IntText]):
                The widget to add to the settings tab.
            setting_name (str): The name of the setting for internal tracking.
            title (str): The display title for the setting.
            instructions (str): Instructions or description for the widget.
            advanced (bool): Whether to add to advanced settings tab. If False, adds to basic tab.
            index (Optional[int]): Position to insert the widget. If None, appends to end.

        Raises:
            ValueError: If title is None or setting_name is empty.
        """
        # Check for missing title, setting_name, or instructions
        if title is None:
            raise ValueError("Title cannot be None.")
        if not setting_name:
            raise ValueError("Setting name cannot be empty.")
        if not instructions:
            instructions = ""

        if index is not None:
            index *= 2  # Adjust index for HTML and widget pair (aka every setting takes two slots in the tab because it has instructions and a widget)

        # Add the widget to the settings tab
        if advanced:
            if index is None:
                index = len(
                    self.advanced_settings_tab.children
                )  # Default to the end of the advanced settings tab
            self.advanced_settings.insert(index, setting_name)
            self.settings_widgets[setting_name] = widget
            self.advanced_settings_tab.children = (
                self.advanced_settings_tab.children[:index]
                + (ipywidgets.HTML(value=f"<b>{title}</b><br>{instructions}."),)
                + (self.settings_widgets[setting_name],)
                + self.advanced_settings_tab.children[index:]
            )
        else:
            if index is None:
                index = len(
                    self.basic_settings_tab.children
                )  # Default to the end of the basic settings tab
            self.basic_settings.insert(index, setting_name)
            self.settings_widgets[setting_name] = widget
            self.basic_settings_tab.children = (
                self.basic_settings_tab.children[:index]
                + (ipywidgets.HTML(value=f"<b>{title}</b><br>{instructions}."),)
                + (self.settings_widgets[setting_name],)
                + self.basic_settings_tab.children[index:]
            )

    def create_setting_widget(self, setting_name: str) -> Tuple[
        Union[ipywidgets.ToggleButton, ipywidgets.FloatSlider, ipywidgets.IntText],
        ipywidgets.HTML,
    ]:
        """
        Create a setting widget based on the given setting name.

        Parameters:
            setting_name (str): The name of the setting.

        Returns:
            Tuple[Union[ipywidgets.ToggleButton, ipywidgets.FloatSlider, ipywidgets.IntText], ipywidgets.HTML]:
                A tuple containing the widget for the setting and the corresponding instructions HTML widget.

        Raises:
            ValueError: If the setting name is invalid.
        """
        # Create the widget for the setting
        if setting_name == "apply_cloud_mask":
            widget = ipywidgets.ToggleButtons(
                options=["True", "False"],
                description="Apply Cloud Mask",
                tooltips=[
                    "Cloud Masking On",
                    "Cloud Masking Off",
                ],
                style={"description_width": "initial"},
            )
            instructions = ipywidgets.HTML(
                value="<b>Apply Cloud Mask</b><br>Enable/disable cloud masking."
            )
        elif setting_name == "max_dist_ref":
            widget = ipywidgets.IntSlider(
                description="Reference Shoreline Buffer",
                value=100,
                min=5,
                max=1000,
                step=1,
                style={"description_width": "initial"},
            )
            instructions = ipywidgets.HTML(
                value="<b>Reference Shoreline Buffer</b><br>Max size of the buffer around reference shorelines in which shorelines can be extracted"
            )
        elif setting_name == "along_dist":
            widget = ipywidgets.IntSlider(
                description="Alongshore Distance",
                value=25,
                min=10,
                max=100,
                step=1,
                style={"description_width": "initial"},
            )
            instructions = ipywidgets.HTML(
                value="<b>Alongshore Distance</b><br> Along-shore distance over which to consider shoreline points to compute median intersection with transects."
            )
        elif setting_name == "dist_clouds":
            widget = ipywidgets.IntSlider(
                description="Distance to Clouds",
                value=300,
                min=0,
                max=1000,
                step=1,
                style={"description_width": "initial"},
            )
            instructions = ipywidgets.HTML(
                value="<b>Allowed Distance from Clouds</b><br>Any shorelines within this distance of a cloud will be removed."
            )
        elif setting_name == "min_beach_area":
            widget = ipywidgets.IntSlider(
                description="Minimum Beach Area",
                min=10,
                max=10000,
                value=1000,
                style={"description_width": "initial"},
            )
            instructions = ipywidgets.HTML(
                value="<b>Minimum Beach Area</b><br>Minimum area (sqm) for object to be labeled as beach"
            )
        elif setting_name == "min_length_sl":
            widget = ipywidgets.IntSlider(
                description="Minimum Shoreline Length",
                value=500,
                min=50,
                max=5000,
                step=1,
                style={"description_width": "initial"},
            )
            instructions = ipywidgets.HTML(
                value="<b>Minimum Shoreline Length</b><br>Minimum length of shoreline in meters."
            )
        elif setting_name == "cloud_thresh":
            widget = ipywidgets.FloatSlider(
                description="Cloud Threshold",
                value=0.8,
                min=0,
                max=1,
                step=0.01,
                readout_format=".2f",
                style={"description_width": "initial"},
            )
            instructions = ipywidgets.HTML(
                value="<b>Cloud Threshold</b><br>Maximum cloud coverage (%) allowed for shoreline extraction. Images above this threshold are ignored."
            )
        elif setting_name == "min_points":
            widget = ipywidgets.BoundedIntText(
                description="Minimum Points",
                value=3,
                min=1,
                max=100,
                step=1,
                style={"description_width": "initial"},
            )
            instructions = ipywidgets.HTML(
                value="<b>Minimum Points</b><br>Minimum number of shoreline points required to calculate shoreline."
            )
        elif setting_name == "max_std":
            widget = ipywidgets.BoundedFloatText(
                description="Maximum Standard Deviation",
                value=15.0,
                min=1.0,
                max=100.0,
                step=1.0,
                style={"description_width": "initial"},
            )
            instructions = ipywidgets.HTML(
                value="<b>Maximum Standard Deviation</b><br>Maximum standard deviation allowed for reference points."
            )
        elif setting_name == "max_range":
            widget = ipywidgets.BoundedFloatText(
                description="Maximum Range(m)",
                min=1.0,
                max=100.0,
                value=30.0,
                style={"description_width": "initial"},
            )
            instructions = ipywidgets.HTML(
                value="<b>Maximum Range</b><br>Max range for shoreline points within the alongshore range, if range is above this value a NaN is returned for this intersection."
            )
        elif setting_name == "min_chainage":
            widget = ipywidgets.BoundedFloatText(
                description="Minimum Chainage",
                value=-100.0,
                min=-500.0,
                max=-1.0,
                step=-1.0,
                style={"description_width": "initial"},
            )
            instructions = ipywidgets.HTML(
                value="<b>Minimum Chainage</b><br>Max distance landward of the transect origin that an intersection is accepted, beyond this point a NaN is returned."
            )
        elif setting_name == "multiple_inter":
            widget = ipywidgets.Select(
                description="Multiple Intersections",
                options=["auto", "nan", "max"],
                value="auto",
                style={"description_width": "initial"},
            )
            instructions = ipywidgets.HTML(
                value="<b>Outliers Mode</b><br>Enable/disable multiple intersection detection."
            )
        elif setting_name == "prc_multiple":
            widget = ipywidgets.BoundedFloatText(
                description="Percentage Multiple Intersections",
                value=0.1,
                min=0.0,
                max=1.0,
                step=0.01,
                style={"description_width": "initial"},
            )
            instructions = ipywidgets.HTML(
                value="<b>Percentage Multiple Intersections</b><br>Percentage of points whose std > max_std that will be set to 'max'.Only in 'auto' mode."
            )
        elif setting_name == "percent_no_data":
            widget = ipywidgets.FloatSlider(
                description="% Bad Pixels",
                value=0.80,
                min=0.0,
                max=1.0,
                step=0.01,
                style={"description_width": "initial"},
            )
            instructions = ipywidgets.HTML(
                value="<b>Percentage Bad Pixels</b><br>Max percentage of bad pixels allowed in the requested images. Bad pixels are no data or cloud pixels."
            )
        elif setting_name == "drop_intersection_pts":
            widget = ipywidgets.Checkbox(
                value=False,
                description="Drop intersection points not on transects",
                indent=False,  # To align the description with the label
            )
            instructions = ipywidgets.HTML(
                value="<b>Drop Intersection Points Not On Transect</b><br>Activate to filter out shoreline intersection points that are not located on the transect they were detected on"
            )
        elif setting_name == "dates":
            widget = DateBox()
            instructions = ipywidgets.HTML(
                value="<b>Pick a date:</b>",
            )
        elif setting_name == "months_list":
            # Create a list of checkboxes for each month
            months = [
                "January",
                "February",
                "March",
                "April",
                "May",
                "June",
                "July",
                "August",
                "September",
                "October",
                "November",
                "December",
            ]
            checkboxes = [
                ipywidgets.Checkbox(
                    description=month,
                    value=True,
                    indent=False,
                    layout=checkbox_layout,
                )
                for month in months
            ]
            widget = CustomMonthSelector(checkboxes, GRID_LAYOUT)
            instructions = ipywidgets.HTML(
                value="<b>(Optional) Choose months within the date range to download imagery within</b>",
            )

        else:
            raise ValueError(f"Invalid setting name: {setting_name}")

        return widget, instructions

    def set_settings(self, settings: Dict[str, Any]) -> None:
        """
        Set the values of UI widgets based on the provided settings dictionary.

        Updates widget values for all settings that exist in the provided dictionary.
        Handles type conversion for different widget types including DateBox widgets,
        string values, boolean values, and other data types.

        Args:
            settings (Dict[str, Any]): Dictionary containing setting names as keys
                and their values. Values are automatically converted to appropriate
                types for each widget.

        Note:
            - DateBox widgets expect date values that will be converted using convert_date()
            - Boolean settings can be provided as strings ("true"/"false") or bool values
            - Other settings are set directly to the widget value
        """
        for setting_name, widget in self.settings_widgets.items():
            if setting_name in settings:
                if isinstance(widget, DateBox):
                    widget.value = list(map(convert_date, settings[setting_name]))
                elif isinstance(widget.value, str):
                    widget.value = str(settings[setting_name])
                elif isinstance(widget.value, bool):
                    if isinstance(settings[setting_name], str):
                        widget.value = str_to_bool(settings[setting_name])
                    else:
                        widget.value = bool(settings[setting_name])
                else:
                    widget.value = settings[setting_name]

    def get_settings(self) -> Dict[str, Any]:
        """
<<<<<<< HEAD
        Retrieve the current settings from all widgets and return as a dictionary.

        Extracts values from all settings widgets and performs necessary type conversions
        for specific settings like satellite lists and cloud mask options.
=======
        Retrieves the current settings from the settings widgets and returns them as a dictionary.

        For certain settings, the value is converted to the appropriate type before being added to the dictionary.
>>>>>>> b5245661

        Returns:
            Dict[str, Any]: Dictionary containing all current settings with their values.
                Special handling includes:
                - sat_list: Converted from tuple to list
                - apply_cloud_mask: Converted from string to boolean
                - cloud_mask_issue: Converted from string to boolean

        Note:
            Returns a copy of the settings dictionary to prevent external modification.
        """
        for setting_name, widget in self.settings_widgets.items():
            self.settings[setting_name] = widget.value

        if "sat_list" in self.settings:
            sat_tuple = self.settings["sat_list"]
            self.settings["sat_list"] = list(sat_tuple)

        if "apply_cloud_mask" in self.settings:
            apply_cloud_mask = self.settings["apply_cloud_mask"]
            self.settings["apply_cloud_mask"] = str_to_bool(apply_cloud_mask)

        if "cloud_mask_issue" in self.settings:
            cloud_mask_issue = self.settings["cloud_mask_issue"]
            self.settings["cloud_mask_issue"] = str_to_bool(cloud_mask_issue)

        return self.settings.copy()

    def render(self) -> ipywidgets.Accordion:
        """
        Render the complete settings UI as an accordion widget.

        Creates a tabbed interface with basic and advanced settings panels,
        wrapped in an accordion layout with scrollable content.

        Returns:
            ipywidgets.Accordion: The complete settings UI widget ready for display.
        """
<<<<<<< HEAD
        layout = Layout(max_height="320px", overflow="auto")
        # Create the tab widget to that shows the basic settings first and the advanced settings second
=======
        # Display the settings UI
        # Create the settings UI
        # Define a layout with a maximum height
        layout = Layout(max_height="320px", overflow="auto")
>>>>>>> b5245661
        settings_tabs = ipywidgets.Tab(
            children=[self.basic_settings_tab, self.advanced_settings_tab]
        )
        settings_tabs.set_title(0, "Basic Settings")
        settings_tabs.set_title(1, "Advanced Settings")
        # Wrap each child widget in a Box with the defined layout
        children = [Box([settings_tabs], layout=layout)]
        # Embed the tabs controlling the settings in an accordion
        self.settings_ui = ipywidgets.Accordion(children=children, selected_index=0)
        self.settings_ui.set_title(0, "Settings")
        return self.settings_ui<|MERGE_RESOLUTION|>--- conflicted
+++ resolved
@@ -24,11 +24,7 @@
 # external python imports
 import ipywidgets
 import datetime
-<<<<<<< HEAD
 from typing import List, Union, Optional, Tuple, Dict, Any
-=======
-from typing import List, Union, Optional, Tuple
->>>>>>> b5245661
 from ipywidgets import Layout, Box, VBox
 
 GRID_LAYOUT = Layout(
@@ -39,20 +35,17 @@
     grid_gap="5px",  # Adjust the gap as needed
     overflow="auto",  # Allow scrollbar if content overflows
 )
-<<<<<<< HEAD
-
-=======
->>>>>>> b5245661
+
 checkbox_layout = Layout(
     width="auto"
 )  # This sets the width of each checkbox to be only as wide as necessary
 
 
 class ButtonColors:
-    REMOVE = "red" # Red color for destructive actions like removal
-    LOAD = "#69add1" # Blue color for loading operations
-    ACTION = "#ae3cf0" # Purple color for primary actions.
-    SAVE = "#50bf8f"   # Green color for save operations.
+    REMOVE = "red"  # Red color for destructive actions like removal
+    LOAD = "#69add1"  # Blue color for loading operations
+    ACTION = "#ae3cf0"  # Purple color for primary actions.
+    SAVE = "#50bf8f"  # Green color for save operations.
     CLEAR = "#a3adac"  # Gray color for clear/reset operations.
 
 
@@ -108,6 +101,7 @@
     Attributes:
         month_to_num (Dict[str, int]): Mapping from month names to numeric values.
     """
+
     month_to_num: Dict[str, int] = {
         "January": 1,
         "February": 2,
@@ -123,7 +117,6 @@
         "December": 12,
     }
 
-<<<<<<< HEAD
     def __init__(self, checkboxes: List[ipywidgets.Checkbox], layout: Layout) -> None:
         """
         Initialize the CustomMonthSelector widget.
@@ -132,9 +125,6 @@
             checkboxes (List[ipywidgets.Checkbox]): List of checkbox widgets for each month.
             layout (Layout): Layout configuration for the widget.
         """
-=======
-    def __init__(self, checkboxes, layout):
->>>>>>> b5245661
         super().__init__(children=checkboxes, layout=layout)
         # Observe changes in each checkbox and update the value property accordingly
         for checkbox in checkboxes:
@@ -155,7 +145,6 @@
         """
         return self._value
 
-<<<<<<< HEAD
     def _update_value(self, change: Dict[str, Any]) -> None:
         """
         Update the internal value when checkbox state changes.
@@ -163,9 +152,6 @@
         Args:
             change (Dict[str, Any]): Change event data from checkbox widget.
         """
-=======
-    def _update_value(self, change):
->>>>>>> b5245661
         self._value = [
             CustomMonthSelector.month_to_num[checkbox.description]
             for checkbox in self.children
@@ -201,8 +187,13 @@
     This widget extends HBox and provides two date picker widgets for selecting
     a date range with convenient property accessors.
     """
-    
-    def __init__(self, start_date: Optional[datetime.date] = None, end_date: Optional[datetime.date] = None, **kwargs: Any) -> None:
+
+    def __init__(
+        self,
+        start_date: Optional[datetime.date] = None,
+        end_date: Optional[datetime.date] = None,
+        **kwargs: Any,
+    ) -> None:
         """
         Initialize the DateBox widget.
 
@@ -314,7 +305,7 @@
         advanced_settings (List[str]): List of advanced setting names.
         settings_widgets (Dict[str, Any]): Dictionary mapping setting names to widgets.
     """
-    
+
     def __init__(
         self,
         basic_settings: Optional[List[str]] = None,
@@ -736,16 +727,10 @@
 
     def get_settings(self) -> Dict[str, Any]:
         """
-<<<<<<< HEAD
         Retrieve the current settings from all widgets and return as a dictionary.
 
         Extracts values from all settings widgets and performs necessary type conversions
         for specific settings like satellite lists and cloud mask options.
-=======
-        Retrieves the current settings from the settings widgets and returns them as a dictionary.
-
-        For certain settings, the value is converted to the appropriate type before being added to the dictionary.
->>>>>>> b5245661
 
         Returns:
             Dict[str, Any]: Dictionary containing all current settings with their values.
@@ -784,15 +769,8 @@
         Returns:
             ipywidgets.Accordion: The complete settings UI widget ready for display.
         """
-<<<<<<< HEAD
         layout = Layout(max_height="320px", overflow="auto")
         # Create the tab widget to that shows the basic settings first and the advanced settings second
-=======
-        # Display the settings UI
-        # Create the settings UI
-        # Define a layout with a maximum height
-        layout = Layout(max_height="320px", overflow="auto")
->>>>>>> b5245661
         settings_tabs = ipywidgets.Tab(
             children=[self.basic_settings_tab, self.advanced_settings_tab]
         )
