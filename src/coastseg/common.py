# Standard library imports
import os
import re
import glob
import shutil
import json
import math
import logging
import random
import string
from datetime import datetime, timezone

# Third-party imports
import requests
import geopandas as gpd
import numpy as np
import pandas as pd
import shapely
from area import area
from tqdm.auto import tqdm
from PIL import Image
from ipyfilechooser import FileChooser
from ipywidgets import ToggleButton, HBox, VBox, Layout, HTML
from requests.exceptions import SSLError
from shapely.geometry import Polygon
from shapely.geometry import MultiPoint, LineString

# Specific classes/functions from modules
from typing import Callable, List, Optional, Union, Dict, Set, Any, Tuple

# Internal dependencies imports
from coastseg import exceptions
from coastseg.validation import find_satellite_in_filename
from coastseg import file_utilities
from coastseg.exceptions import InvalidGeometryType

# widget icons from https://fontawesome.com/icons/angle-down?s=solid&f=classic

# Logger setup
logger = logging.getLogger(__name__)


<<<<<<< HEAD
def remove_rows(selected_items, gdf):
    if "dates" not in gdf.columns and "satname" not in gdf.columns:
        return gdf
    # Loop through each dictionary in dates_tuple
    for criteria in list(selected_items):
        satname, dates = criteria.split("_")
        # Convert the dates string to a Timestamp object
        # dates_obj = Timestamp(datetime.strptime(dates, "%Y-%m-%d-%H-%M-%S"))
        dates_obj = datetime.strptime(dates, "%Y-%m-%d %H:%M:%S")
        # Use boolean indexing to select the rows that match the criteria
        mask = (gdf["date"] == dates_obj) & (gdf["satname"] == satname)
        # Drop the rows that match the criteria
        gdf = gdf.drop(gdf[mask].index)
    # Return the new GeoDataFrame
    gdf["date"] = gdf["date"].dt.strftime("%Y-%m-%d %H:%M:%S")
    return gdf


def get_selected_indexes(
    data_dict: Dict[str, Union[List[Any], pd.Series]],
    dates_list: List[Union[str, pd.Timestamp]],
    sat_list: List[str],
) -> List[int]:
    """
    Retrieve indexes of rows in a dictionary that match specified dates and satellite names.

    This function accepts a dictionary containing at least two keys: 'dates' and 'satname'.
    It then returns a list of indexes where the dates and satellite names match those provided in
    the dates_list and sat_list respectively.

    Parameters:
    - data_dict (Dict[str, Union[List[Any], pd.Series]]): The dictionary containing data arrays.
                                                          Expected keys are 'dates' and 'satname'.
                                                          If the keys are absent, they will be set with empty lists.
    - dates_list (List[Union[str, pd.Timestamp]]): A list containing dates to match against.
    - sat_list (List[str]): A list containing satellite names to match against.

    Returns:
    - List[int]: A list of integer indexes where the 'dates' and 'satname' in the data_dict
                 match the provided lists. Returns an empty list if no matches are found or if the data_dict is empty.

    Examples:
    >>> data = {'dates': ['2021-01-01', '2021-01-02'], 'satname': ['sat1', 'sat2']}
    >>> get_selected_indexes(data, ['2021-01-01'], ['sat1'])
    [0]
    """
    if not data_dict:
        return []
    data_dict.setdefault("dates", [])
    data_dict.setdefault("satname", [])
    # Convert dictionary to DataFrame
    df = pd.DataFrame(data_dict)

    # Initialize an empty list to store selected indexes
    selected_indexes = []

    # Iterate over dates and satellite names, and get the index of the first matching row
    for date, sat in zip(dates_list, sat_list):
        match = df[(df["dates"] == date) & (df["satname"] == sat)]
        if not match.empty:
            selected_indexes.append(match.index[0])

    return selected_indexes


def update_transect_time_series(
    filepaths: List[str], dates_list: List[datetime]
) -> None:
    """
    Updates a series of CSV files by removing rows based on certain dates.

    :param filepaths: A list of file paths to the CSV files.
    :param dates_list: A list of datetime objects representing the dates to be filtered out.
    :return: None
    """
    for filepath in filepaths:
        # Read the CSV file into a DataFrame
        df = pd.read_csv(filepath)

        # Format the dates to match the format in the CSV file
        formatted_dates = [
            date.strftime("%Y-%m-%d %H:%M:%S+00:00") for date in dates_list
        ]
        # Keep only the rows where the 'dates' column isn't in the list of formatted dates
        df = df[~df["dates"].isin(formatted_dates)]
        # Write the updated DataFrame to the same CSV file
        df.to_csv(filepath, index=False)


def extract_dates_and_sats(
    selected_items: List[str],
) -> Tuple[List[datetime], List[str]]:
    """
    Extract the dates and satellite names from a list of selected items.

    Args:
        selected_items: A list of strings, where each string is in the format "satname_dates".

    Returns:
        A tuple of two lists: the first list contains datetime objects corresponding to the dates in the selected items,
        and the second list contains the satellite names in the selected items.
    """
    dates_list = []
    sat_list = []
    for criteria in selected_items:
        satname, dates = criteria.split("_")
        sat_list.append(satname)
        dates_list.append(
            datetime.strptime(dates, "%Y-%m-%d %H:%M:%S").replace(tzinfo=timezone.utc)
        )
    return dates_list, sat_list


def transform_data_to_nested_arrays(
    data_dict: Dict[str, Union[List[Union[int, float, np.ndarray]], np.ndarray]]
) -> Dict[str, np.ndarray]:
    """
    Convert a dictionary of data to a new dictionary with nested NumPy arrays.

    Args:
        data_dict: A dictionary of data, where each value is either a list of integers, floats, or NumPy arrays, or a NumPy array.

    Returns:
        A new dictionary with the same keys as `data_dict`, where each value is a NumPy array or a nested NumPy array.

    Raises:
        TypeError: If `data_dict` is not a dictionary, or if any value in `data_dict` is not a list or NumPy array.
    """
    transformed_dict = {}
    for key, items in data_dict.items():
        if any(isinstance(element, np.ndarray) for element in items):
            nested_array = np.empty(len(items), dtype=object)
            for index, array_element in enumerate(items):
                nested_array[index] = array_element
            transformed_dict[key] = nested_array
        else:
            transformed_dict[key] = np.array(items)
    return transformed_dict


def process_data_input(data):
    """
    Process the data input and transform it to nested arrays.

    Parameters:
    data (dict or str): The data input to process. If data is a string, it is assumed to be the full path to the JSON file.

    Returns:
    dict: The processed data as nested arrays.
    """
    # Determine if data is a dictionary or a file path
    if isinstance(data, dict):
        data_dict = data
    elif isinstance(data, str):
        # Load data from the JSON file
        if os.path.exists(data):
            data_dict = file_utilities.load_data_from_json(data)
        else:
            return None
    else:
        raise TypeError("data must be either a dictionary or a string file path.")

    # Transform data to nested arrays
    new_dict = transform_data_to_nested_arrays(data_dict)
    return new_dict


def update_extracted_shorelines_dict_transects_dict(
    session_path, filename, dates_list, sat_list
):
    json_file = os.path.join(session_path, filename)
    if os.path.exists(json_file) and os.path.isfile(json_file):
        # read the data from the json file 
        data = file_utilities.load_data_from_json(json_file)
        # processes the data into nested arrays
        extracted_shorelines_dict = process_data_input(data)
        if extracted_shorelines_dict is not None:
            # Get the indexes of the selected items in the extracted_shorelines_dict
            selected_indexes = get_selected_indexes(
                extracted_shorelines_dict, dates_list, sat_list
            )
            # attempt to delete the selected indexes from the "transect_cross_distances.json"
            transect_cross_distances_path = os.path.join(
                session_path, "transects_cross_distances.json"
            )
            # if the transect_cross_distances.json exists then delete the selected indexes from it
            if os.path.exists(transect_cross_distances_path) and os.path.isfile(
                transect_cross_distances_path
            ):
                transects_dict = process_data_input(transect_cross_distances_path)
                if transects_dict is not None:
                    # Delete the selected indexes from the transects_dict
                    transects_dict = delete_selected_indexes(
                        transects_dict, selected_indexes
                    )
                    file_utilities.to_file(
                        transects_dict, transect_cross_distances_path
                    )

            # Delete the selected indexes from the extracted_shorelines_dict
            extracted_shorelines_dict = delete_selected_indexes(
                extracted_shorelines_dict, selected_indexes
            )
            file_utilities.to_file(extracted_shorelines_dict, json_file)


# def update_selected_shorelines_dict(
#     data_input: Union[Dict[str, Any], str],
#     selected_items: List[Tuple[str, str]],
# ) -> None:
#     new_dict = process_data_input(data_input)

#     # Extract dates and satellite names from the selected items
#     dates_list, sat_list = extract_dates_and_sats(selected_items)

#     # Get the indexes of the selected items in the new_dict
#     selected_indexes = get_selected_indexes(new_dict, dates_list, sat_list)

#     # Delete the selected indexes from the new_dict
#     if selected_indexes:
#         for key in new_dict.keys():
#             new_dict[key] = np.delete(new_dict[key], selected_indexes)

#     return new_dict


def delete_selected_indexes(input_dict, selected_indexes):
    """
    Delete the selected indexes from the transects_dict.

    Parameters:
    input_dict (dict): The transects dictionary to modify.
    selected_indexes (list): The indexes to delete.

    Returns:
    dict: The modified transects dictionary.
    """
    for key in input_dict.keys():
        input_dict[key] = np.delete(input_dict[key], selected_indexes)
    return input_dict


# def update_selected_shorelines_dict(
#     data_input: Union[Dict[str, Any], str],
#     selected_items: List[Tuple[str, str]],
#     session_path: str = "",
#     filename: str = "",
# ) -> None:
#     # Determine if data_input is a dictionary or a file path
#     if isinstance(data_input, dict):
#         data = data_input
#     elif isinstance(data_input, str):
#         if not session_path or not filename:
#             raise ValueError(
#                 "If data_input is a file path, session_path and filename must be provided."
#             )
#         # Define the full path to the JSON file
#         json_file = os.path.join(session_path, filename)
#         # Load data from the JSON file
#         if os.path.exists(json_file):
#             data = file_utilities.load_data_from_json(json_file)
#         else:
#             return None
#     else:
#         raise TypeError("data_input must be either a dictionary or a string file path.")

#     # Transform data to nested arrays
#     new_dict = transform_data_to_nested_arrays(data)

#     # Extract dates and satellite names from the selected items
#     dates_list, sat_list = extract_dates_and_sats(selected_items)

#     # Get the indexes of the selected items in the new_dict
#     selected_indexes = get_selected_indexes(new_dict, dates_list, sat_list)

#     # Delete the selected indexes from the new_dict
#     if selected_indexes:
#         for key in new_dict.keys():
#             new_dict[key] = np.delete(new_dict[key], selected_indexes)

#     return new_dict


def create_new_config(roi_ids: list, settings: dict, roi_settings: dict) -> dict:
=======
def load_settings(
    filepath: str = "",
    keys: set = (
        "model_session_path",
        "apply_cloud_mask",
        "image_size_filter",
        "pan_off",
        "save_figure",
        "adjust_detection",
        "check_detection",
        "landsat_collection",
        "sat_list",
        "dates",
        "sand_color",
        "cloud_thresh",
        "cloud_mask_issue",
        "min_beach_area",
        "min_length_sl",
        "output_epsg",
        "sand_color",
        "pan_off",
        "max_dist_ref",
        "dist_clouds",
        "percent_no_data",
        "max_std",
        "min_points",
        "along_dist",
        "max_range",
        "min_chainage",
        "multiple_inter",
        "prc_multiple",
    ),
):
>>>>>>> 827356b8
    """
    Loads settings from a JSON file and applies them to the object.
    Args:
        filepath (str, optional): The filepath to the JSON file containing the settings. Defaults to an empty string.
        keys (list or set, optional): A list of keys specifying which settings to load from the JSON file. If empty, no settings are loaded. Defaults to a set with the following
        "sat_list",
                                                    "dates",
                                                    "cloud_thresh",
                                                    "cloud_mask_issue",
                                                    "min_beach_area",
                                                    "min_length_sl",
                                                    "output_epsg",
                                                    "sand_color",
                                                    "pan_off",
                                                    "max_dist_ref",
                                                    "dist_clouds",
                                                    "percent_no_data",
                                                    "max_std",
                                                    "min_points",
                                                    "along_dist",
                                                    "max_range",
                                                    "min_chainage",
                                                    "multiple_inter",
                                                    "prc_multiple".
    Returns:
        None
    """
    # Convert keys to a list if a set is passed
    if isinstance(keys, set):
        keys = list(keys)
    new_settings = file_utilities.read_json_file(filepath, raise_error=False)
    logger.info(
        f"all of new settings read from file : {filepath} \n {new_settings.keys()}"
    )
    # if no keys are passed then use all of the keys in the settings file
    if not keys:
        keys = new_settings.keys()
    # filter the settings to keep only the keys passed
    filtered_settings = {k: new_settings[k] for k in keys if k in new_settings}
    # read the nested settings located in the sub dictionary "settings" and keep only the keys passed
    nested_settings = new_settings.get("settings", {})
    nested_settings = {k: nested_settings[k] for k in keys if k in nested_settings}
    logger.info(
        f"all of new nested settings read from file : {filepath} \n {new_settings.keys()}"
    )
    # combine the settings into one dictionary WARNING this could overwrite items in both settings
    filtered_settings.update(**nested_settings)
    return filtered_settings


def save_new_config(path: str, roi_ids: list, destination: str) -> dict:
    """Save a new config file to a path.

    Args:
        path (str): the path to read the original config file from
        roi_ids (list): a list of roi_ids to include in the new config file
        destination (str):the path to save the new config file to
    """
    with open(path) as f:
        config = json.load(f)

    if isinstance(roi_ids, str):
        roi_ids = [roi_ids]

    roi_settings = {}
    for roi_id in roi_ids:
        if roi_id in config.keys():
            roi_settings[roi_id] = config[roi_id]

    new_config = create_json_config(roi_settings, config["settings"], roi_ids)
    with open(destination, "w") as f:
        json.dump(new_config, f)


def filter_images_by_roi(roi_settings: list[dict]):
    """
    Filters images in specified locations based on their Regions of Interest (ROI).

    This function iterates over the given list of ROI settings dictionaries. For each ROI,
    it constructs a GeoDataFrame and filters images located in a predefined directory based
    on the constructed ROI. The function logs a warning and skips to the next ROI
    if the specified directory for an ROI does not exist.

    Args:
        roi_settings (list[dict]): A list of dictionaries, each containing the settings
                                   for a Region of Interest (ROI). Each dictionary must
                                   have the following structure:
                                   {
                                     'roi_id': <int>,
                                     'sitename': <str>,
                                     'filepath': <str>,  # Base filepath for the ROI
                                     'polygon': <list>,  # List of coordinates representing the ROI polygon
                                   }

    Returns:
        None: This function doesn't return anything.

    Raises:
        KeyError: If a required key ('sitename', 'filepath', 'polygon') is missing
                  in any of the dictionaries in roi_settings.

    Logs:
        A warning if the location specified by 'filepath' and 'sitename', or the 'ROI_jpg_location'
        does not exist, specifying the nonexistent location.

    Example:
        >>> roi_settings = [
        ...     {
        ...         'roi_id': 1,
        ...         'sitename': 'site1',
        ...         'filepath': '/path/to/site1',
        ...         'polygon': [[[x1, y1], [x2, y2], [x3, y3], [x4, y4]]],
        ...     },
        ...     # More dictionaries for other ROIs
        ... ]
        >>> filter_images_by_roi(roi_settings)
    """
    # loop through each roi's settings by id
    for roi_id in roi_settings.keys():
        sitename = roi_settings[roi_id]["sitename"]
        filepath = roi_settings[roi_id]["filepath"]
        polygon = Polygon(roi_settings[roi_id]["polygon"][0])
        roi_location = os.path.join(filepath, sitename)
        if not os.path.exists(roi_location):
            logger.warning(f"Could not filter {roi_location} did not exist")
            continue
        ROI_jpg_location = os.path.join(
            roi_location, "jpg_files", "preprocessed", "RGB"
        )
        if not os.path.exists(ROI_jpg_location):
            logger.warning(f"Could not filter {ROI_jpg_location} did not exist")
            continue
        roi_gdf = gpd.GeoDataFrame(index=[0], geometry=[polygon], crs="EPSG:4326")
        bad_images = filter_partial_images(roi_gdf, ROI_jpg_location)
        logger.info(f"Partial images filtered out: {bad_images}")


def drop_rows_from_csv(file_pattern, session_path, dates_list):
    """
    Drop rows containing formatted dates from CSV files that match a specified pattern in a directory.

    Args:
        file_pattern: A string representing the file pattern to match, e.g. '*_timeseries_raw.csv'.
        session_path: A string representing the directory path where the CSV files are located.
        formatted_dates: A list of formatted dates to drop, e.g. ['2018-12-01 19:03:46+00:00', '2018-12-02 20:04:47+00:00'].
    """
    # Get a list of files that match the file pattern in the directory
    # Compile the regex pattern
    # Filter files based on the regex pattern
    matched_files = glob.glob(session_path + f"/*{file_pattern}*")
    formatted_dates = [date.strftime("%Y-%m-%d %H:%M:%S+00:00") for date in dates_list]
    # Loop through each file in the matched files list
    for file in matched_files:
        # Read the CSV file into a DataFrame
        df = pd.read_csv(file)

        # Convert the 'dates' column to datetime objects
        df["dates"] = pd.to_datetime(df["dates"])

        # Drop rows where the 'dates' column is in the list of formatted dates
        df = df[~df["dates"].isin(formatted_dates)]

        # Write the updated DataFrame to the same CSV file
        df.to_csv(file, index=False)


def delete_jpg_files(dates_list, sat_list, jpg_path):
    # Format the dates in dates_list as strings
    formatted_dates = [date.strftime("%Y-%m-%d-%H-%M-%S") for date in dates_list]

    # Get a list of all JPEG files in jpg_path
    jpg_files = set(os.listdir(jpg_path))

    # Create a list of filenames to delete
    delete_list = [
        date + "_" + sat + ".jpg"
        for date, sat in zip(formatted_dates, sat_list)
        if (date + "_" + sat + ".jpg") in jpg_files
    ]

    # Loop through each filename in the delete list
    for filename in delete_list:
        # Construct the full file path by joining the directory path with the filename
        file_path = os.path.join(jpg_path, filename)
        if os.path.exists(file_path):
            # Use the os.remove function to delete the file
            os.remove(file_path)


def filter_partial_images(
    roi_gdf: gpd.geodataframe,
    directory: str,
    min_area_percentage: float = 0.60,
    max_area_percentage: float = 1.5,
):
    """
    Filters images in a directory based on their area with respect to the area of the Region of Interest (ROI).

    This function uses the specified area percentages of the ROI to create a permissible area range. It then checks
    each image in the directory against this permissible range, and filters out any images whose areas are outside
    this range.

    Args:
        roi_gdf (GeoDataFrame): A GeoDataFrame containing the geometry of the ROI.
        directory (str): Directory path containing the images to be filtered.
        min_area_percentage (float, optional): Specifies the minimum area percentage of the ROI. For instance,
            0.60 indicates that the minimum permissible area is 60% of the ROI area. Defaults to 0.60.
        max_area_percentage (float, optional): Specifies the maximum area percentage of the ROI. For instance,
            1.5 indicates that the maximum permissible area is 150% of the ROI area. Defaults to 1.5.

    Returns:
        None: This function doesn't return any value but instead acts on the image files in the directory.

    Raises:
        FileNotFoundError: If the specified directory does not exist or doesn't contain any image files.

    Example:
        >>> roi_gdf = geopandas.read_file('path_to_roi_file')
        >>> filter_partial_images(roi_gdf, 'path_to_image_directory')
    """
    # low and high range are in km
    roi_area = get_roi_area(roi_gdf)
    filter_images(
        roi_area * min_area_percentage, roi_area * max_area_percentage, directory
    )


def get_roi_area(gdf: gpd.geodataframe) -> float:
    """
    Calculates the area of the Region of Interest (ROI) from the given GeoDataFrame.

    The function re-projects the GeoDataFrame to the appropriate UTM zone before calculating the area to ensure accurate area measurements.

    Args:
        gdf (GeoDataFrame): A GeoDataFrame containing the geometry of the ROI. Assumes that the GeoDataFrame has at least one geometry.

    Returns:
        float: The area of the ROI in square kilometers.

    Raises:
        IndexError: If the GeoDataFrame is empty.
        ValueError: If the re-projection to the UTM zone fails.

    Example:
        >>> gdf = geopandas.read_file('path_to_file')
        >>> get_roi_area(gdf)
        12.34  # example output in km^2
    """
    # before  getting the most accurate epsg code convert it to CRS epsg 4326
    gdf = gdf.to_crs("epsg:4326")
    epsg_code = get_epsg_from_geometry(gdf.geometry.iloc[0])
    # re-project to the UTM zone
    projected_gdf = gdf.to_crs(epsg_code)
    # calculate the area in km^2
    return projected_gdf.area.iloc[0] / 1e6


def get_satellite_name(filename: str):
    """Returns the satellite name in the jpg name. Does not work tiffs"""
    try:
        return filename.split("_")[2].split(".")[0]
    except IndexError:
        logger.error(f"Unable to extract satellite name from filename: {filename}")
        return None


def filter_images(
    min_area: float, max_area: float, directory: str, output_directory: str = ""
) -> list:
    """
    Filters images in a given directory based on a range of acceptable areas and moves the filtered out
    images to a specified output directory.

    The function calculates the area of each image in the specified directory. If the area is outside of
    the specified minimum and maximum area range, it's considered a bad image. The bad images are then
    moved to the output directory.

    Args:
        min_area (float): The minimum acceptable area in square kilometers.
        max_area (float): The maximum acceptable area in square kilometers.
        directory (str): The path to the directory containing the images to be filtered.
        output_directory (str, optional): The path to the directory where the bad images will be moved.
                                         If not provided, a new directory named 'bad' will be created
                                         inside the given directory.

    Returns:
        None: This function doesn't return anything; it moves the filtered out images to the specified
              output directory.

    Raises:
        FileNotFoundError: If the specified directory doesn't exist or doesn't contain any .jpg files.
        KeyError: If the satellite name extracted from a filename is not present in the predefined
                  pixel_size_per_satellite dictionary.

    Example:
        >>> filter_images(1, 10, 'path/to/images', 'path/to/bad_images')
    """
    if not os.path.exists(directory):
        raise FileNotFoundError(f"The specified directory does not exist: {directory}")

    if not output_directory:
        output_directory = os.path.join(directory, "bad")
    os.makedirs(output_directory, exist_ok=True)

    pixel_size_per_satellite = {
        "S2": 10,
        "L7": 15,
        "L8": 15,
        "L9": 15,
        "L5": 15,  # coastsat modifies the per pixel resolution from 30m to 15m for L5
    }
    bad_files = []
    jpg_files = [
        entry.name
        for entry in os.scandir(directory)
        if entry.is_file() and entry.name.lower().endswith(".jpg")
    ]

    for file in jpg_files:
        # Open the image and get dimensions
        satname = get_satellite_name(os.path.basename(file))
        if satname not in pixel_size_per_satellite:
            logger.error(
                f"Unknown satellite name {satname} extracted from filename: {file}"
            )
            continue

        filepath = os.path.join(directory, file)
        img_area = calculate_image_area(filepath, pixel_size_per_satellite[satname])
        if img_area < min_area or (max_area is not None and img_area > max_area):
            bad_files.append(file)

    bad_files = list(map(lambda s: os.path.join(directory, s), bad_files))
    # move the bad files to the bad folder
    file_utilities.move_files(bad_files, output_directory)
    return bad_files  # Optionally return the list of bad files


def calculate_image_area(filepath: str, pixel_size: int) -> float:
    """
    Calculate the area of an image in square kilometers.

    Args:
        filepath (str): The path to the image file.
        pixel_size (int): The size of a pixel in the image in meters.

    Returns:
        float: The area of the image in square kilometers.
    """
    with Image.open(filepath) as img:
        width, height = img.size
        img_area = width * pixel_size * height * pixel_size
        img_area /= 1e6  # convert to square kilometers
    return img_area


def validate_geometry_types(
    gdf: gpd.GeoDataFrame,
    valid_types: set,
    feature_type: str = "Feature",
    help_message: str = None,
) -> None:
    """
    Check if all geometries in a GeoDataFrame are of the given valid types.

    Args:
        gdf (gpd.GeoDataFrame): The GeoDataFrame containing the geometries to check.
        valid_types (set): A set of valid geometry types.
        feature_type (str): The name of the feature

    Raises:
        ValueError: If any geometry in the GeoDataFrame is not of a type in valid_types.
    """

    # Extract the geometry types of the GeoDataFrame
    geometry_types = gdf.geometry.geom_type.unique()

    for geom_type in geometry_types:
        if geom_type not in valid_types:
            raise InvalidGeometryType(
                f"The {feature_type} contained a geometry of type '{geom_type}'",
                feature_name=feature_type,
                expected_geom_types=valid_types,
                wrong_geom_type=geom_type,
                help_msg=help_message,
            )


def get_roi_polygon(
    roi_gdf: gpd.GeoDataFrame, roi_id: int
) -> Optional[List[List[float]]]:
    """
    Extract polygon coordinates for a given ROI ID from a GeoDataFrame.

    Parameters:
    - roi_gdf (gpd.GeoDataFrame): GeoDataFrame with "id" and "geometry" columns.
    - roi_id (int): ID of the region of interest.

    Returns:
    - Optional[List[List[float]]]: Polygon vertices or None if ROI ID is not found.

    Example:
    >>> polygon = get_roi_polygon(gdf, 1)
    """
    """Extract the polygonal geometry for a given ROI ID."""
    geoseries = roi_gdf[roi_gdf["id"] == roi_id]["geometry"]
    if not geoseries.empty:
        return [[[x, y] for x, y in list(geoseries.iloc[0].exterior.coords)]]
    return None


def get_cert_path_from_config(config_file="certifications.json"):
    """
    Get the certification path from the given configuration file.

    This function checks if the configuration file exists, reads the config file contents, and gets the certification path.
    If the certification path found in the config file is a valid file, it returns the certification path. Otherwise,
    it returns an empty string.

    Args:
        config_file (str): The path to the configuration file containing the certification path. Default is 'certifications.json'.

    Returns:
        str: The certification path if the config file exists and has a valid certification path, else an empty string.
    """
    logger.info(f"os.path.exists(config_file): {os.path.exists(config_file)}")
    if os.path.exists(config_file):
        # Read the config file
        with open(config_file, "r") as f:
            config_string = f.read()
            logger.info(f"certifications.json contents: {config_string}")
        try:
            config = json.loads(config_string)
        except json.JSONDecodeError:
            config_string = config_string.replace("\\", "\\\\")
            config = json.loads(config_string)

        # Get the cert path
        cert_path = config.get("cert_path")
        # If the cert path is a valid file, return it
        if cert_path and os.path.isfile(cert_path):
            logger.info(f"certifications.json cert_path isfile: {cert_path}")
            return cert_path

    # If the config file doesn't exist, or the cert path isn't in it, or the cert path isn't a valid file, return an empty string
    return ""


def get_response(url, stream=True):
    """
    Get the response from the given URL with or without a certification path.

    This function uses the get_cert_path_from_config() function to get a certification path, then sends an HTTP request (GET) to the
    specified URL. The certification is used if available, otherwise the request is sent without it. The stream parameter
    defines whether or not the response should be loaded progressively, and is set to True by default.

    Args:
        url (str): The URL to send the request to.
        stream (bool): If True, loads the response progressively (default True).

    Returns:
        requests.models.Response: The HTTP response object.
    """
    # attempt a standard request then try with an ssl certificate
    try:
        response = requests.get(url, stream=stream)
    except SSLError as e:
        cert_path = get_cert_path_from_config()
        if cert_path:  # if an ssl file was provided use it
            response = requests.get(url, stream=stream, verify=cert_path)
        else:  # if no ssl was provided
            raise exceptions.WarningException(
                "An SSL Verfication Error occured",
                "Save the location of your SSL certification file to certifications.json when downloading over a secure network",
            )
    return response


def filter_metadata(metadata: dict, sitename: str, filepath_data: str) -> dict[str]:
    """
    This function filters metadata to include only those files that exist in the given directory.

    Parameters:
    -----------
    metadata : dict
        The metadata dictionary to be filtered.

    sitename : str
        The site name used for filtering.

    filepath_data : str
        The base filepath where the data is located.

    Returns:
    --------
    dict
        The filtered metadata dictionary.
    """
    # Get the RGB directory
    RGB_directory = os.path.join(
        filepath_data, sitename, "jpg_files", "preprocessed", "RGB"
    )
    if not os.path.exists(RGB_directory):
        raise FileNotFoundError(
            f"Cannot extract shorelines from imagery. RGB directory did not exist. {RGB_directory}"
        )
    # filter out files that were removed from RGB directory
    filtered_files = get_filtered_files_dict(RGB_directory, "jpg", sitename)
    metadata = edit_metadata(metadata, filtered_files)
    return metadata


def edit_metadata(
    metadata: Dict[str, Dict[str, Union[str, List[Union[str, datetime, int, float]]]]],
    filtered_files: Dict[str, Set[str]],
) -> Dict[str, Dict[str, Union[str, List[Union[str, datetime, int, float]]]]]:
    """Filters the metadata so that it contains the data for the filenames in filered_files

    Args:
        metadata (dict): A dictionary containing the metadata for each satellite
        Each satellite has the following key fields "filenames","epsg","dates","acc_georef"
        Example:
        metadata = {
            'L8':{
                "filenames": ["2019-02-16-18-22-17_L8_sitename_ms.tif","2012-02-16-18-22-17_L8_sitename_ms.tif"],
                "epsg":[4326,4326],
                "dates":[datetime.datetime(2022, 1, 26, 15, 33, 50, tzinfo=<UTC>),datetime.datetime(2012, 1, 26, 15, 33, 50, tzinfo=<UTC>)],
                "acc_georef":[9.185,9.125],
            }
            'L9':{
                "filenames": ["2019-02-16-18-22-17_L9_sitename_ms.tif"],
                "epsg":[4326],
                "dates":[datetime.datetime(2022, 1, 26, 15, 33, 50, tzinfo=<UTC>)],
                "acc_georef":[9.185],
            }
        }
        filtered_files (dict): A dictionary containing a set of the tif filenames available for each satellite
        Example:
        filtered_files = {
            "L5": {},
            "L7": {},
            "L8": {"2019-02-16-18-22-17_L8_sitename_ms.tif"},
            "L9": {"2019-02-16-18-22-17_L9_sitename_ms.tif"},
            "S2": {},
        }

    Returns:
        dict: a filtered dictionary containing only the data for the filenames in filtered_files
        Example:
                metadata = {
            'L8':{
                "filenames": ["2019-02-16-18-22-17_L8_sitename_ms.tif"],
                "epsg":[4326],
                "dates":[datetime.datetime(2022, 1, 26, 15, 33, 50, tzinfo=<UTC>)],
                "acc_georef":[9.185],
            }
            'L9':{
                "filenames": ["2019-02-16-18-22-17_L9_sitename_ms.tif"],
                "epsg":[4326],
                "dates":[datetime.datetime(2022, 1, 26, 15, 33, 50, tzinfo=<UTC>)],
                "acc_georef":[9.185],
            }
        }
    """
    # Iterate over satellite names in filtered_files
    for sat_name, files in filtered_files.items():
        # Check if sat_name is present in metadata
        if sat_name in metadata:
            satellite_metadata = metadata[sat_name]

            # Find the indices to keep based on filenames in filtered_files
            indices_to_keep = [
                idx
                for idx, filename in enumerate(satellite_metadata["filenames"])
                if filename in files
            ]

            # Loop through each key in the satellite_metadata dictionary
            for key, values in satellite_metadata.items():
                # Check if values is a list
                if isinstance(values, list):
                    if indices_to_keep:
                        # If indices_to_keep is not empty, filter the list based on it
                        satellite_metadata[key] = [values[i] for i in indices_to_keep]
                    else:
                        # If indices_to_keep is empty, assign an empty list
                        satellite_metadata[key] = []
    return metadata


def get_filtered_files_dict(directory: str, file_type: str, sitename: str) -> dict:
    """
    Scans the directory for files of a given type and groups them by satellite names into a dictionary.
    Each entry in the dictionary contains a set of multispectral tif filenames associated with the original filenames and site name.

    Example :
    file_type = "tif"
    sitename = "ID_onn15_datetime06-07-23__01_02_19"
    {
        "L5":{2014-12-19-18-22-40_L5_ID_onn15_datetime06-07-23__01_02_19_ms.tif,},
        "L7":{},
        "L8":{2014-12-19-18-22-40_L8_ID_onn15_datetime06-07-23__01_02_19_ms.tif,},
        "L9":{},
        "S2":{},
    }

    Parameters:
    -----------
    directory : str
        The directory where the files are located.

    file_type : str
        The filetype of the files to be included.
        Ex. 'jpg'

    sitename : str
        The site name to be included in the new filename.

    Returns:
    --------
    dict
        a dictionary where each key is a satellite name and each value is a set of the tif filenames.
    """
    filepaths = glob.iglob(os.path.join(directory, f"*.{file_type}"))

    satellites = {"L5": set(), "L7": set(), "L8": set(), "L9": set(), "S2": set()}
    for filepath in filepaths:
        filename = os.path.basename(filepath)
        parts = filename.split("_")

        if len(parts) < 2:
            logging.warning(f"Skipping file with unexpected name format: {filename}")
            continue

        date = parts[0]

        satname = find_satellite_in_filename(filename)
        if satname is None:
            logging.warning(
                f"Skipping file with unexpected name format which was missing a satname: {filename}"
            )
            continue

        # satname_parts = parts[-1].split(".")

        # if len(satname_parts) < 2:
        #     logging.warning(
        #         f"Skipping file with unexpected name format: {old_filename}"
        #     )
        #     continue

        # satname = satname_parts[0]

        tif_filename = f"{date}_{satname}_{sitename}_ms.tif"
        if satname in satellites:
            satellites[satname].add(tif_filename)

    return satellites


def create_unique_ids(data, prefix_length: int = 3):
    # if not all the ids in data are unique
    if not check_unique_ids(data):
        # generate unique IDs with a matching prefix with the given length
        ids = generate_ids(num_ids=len(data), prefix_length=prefix_length)
        data["id"] = ids
    return data


def extract_feature_from_geodataframe(
    gdf: gpd.GeoDataFrame, feature_type: str, type_column: str = "type"
) -> gpd.GeoDataFrame:
    """
    Extracts a GeoDataFrame of features of a given type and specified columns from a larger GeoDataFrame.

    Args:
        gdf (gpd.GeoDataFrame): The GeoDataFrame containing the features to extract.
        feature_type (str): The type of feature to extract. Typically one of the following 'shoreline','rois','transects','bbox'
        type_column (str, optional): The name of the column containing feature types. Defaults to 'type'.

    Returns:
        gpd.GeoDataFrame: A new GeoDataFrame containing only the features of the specified type and columns.

    Raises:
        ValueError: Raised when feature_type or any of the columns specified do not exist in the GeoDataFrame.
    """
    # Check if type_column exists in the GeoDataFrame
    if type_column not in gdf.columns:
        raise ValueError(
            f"Column '{type_column}' does not exist in the GeoDataFrame. Incorrect config_gdf.geojson loaded"
        )

    # select only the features that are of the correct type and have the correct columns
    feature_gdf = gdf[gdf[type_column] == feature_type]

    return feature_gdf


def random_prefix(length):
    """Generate a random string of the given length."""
    return "".join(random.choice(string.ascii_lowercase) for _ in range(length))


def generate_ids(num_ids, prefix_length):
    """Generate a list of sequential IDs with a random prefix.

    Args:
        num_ids (int): The number of IDs to generate.
        prefix_length (int): The length of the random prefix for the IDs.

    Returns:
        list: A list of IDs.
    """
    prefix = random_prefix(prefix_length)
    return [prefix + str(i) for i in range(1, num_ids + 1)]


def save_transects(
    roi_id: str,
    save_location: str,
    cross_distance_transects: dict,
    extracted_shorelines: dict,
    settings: dict,
) -> None:
    """
    Save transect data, including raw timeseries, intersection data, and cross distances.

    Args:
        roi_id (str): The ID of the ROI.
        save_location (str): The directory path to save the transect data.
        cross_distance_transects (dict): Dictionary containing cross distance transects data.
        extracted_shorelines (dict): Dictionary containing extracted shorelines data.

    Returns:
        None.
    """
    create_csv_per_transect(
        roi_id,
        save_location,
        cross_distance_transects,
        extracted_shorelines,
        file_extension="_timeseries_raw.csv",
    )
    save_transect_intersections(
        save_location,
        extracted_shorelines,
        cross_distance_transects,
        filename="transect_time_series.csv",
    )
    save_path = os.path.join(save_location, "transects_cross_distances.json")
    # save transect settings to file
    transect_settings = get_transect_settings(settings)
    transect_settings_path = os.path.join(save_location, "transects_settings.json")
    file_utilities.to_file(transect_settings, transect_settings_path)
    file_utilities.to_file(cross_distance_transects, save_path)


def get_downloaded_models_dir() -> str:
    """returns full path to downloaded_models directory and
    if downloaded_models directory does not exist then it is created
    Returns:
        str: full path to downloaded_models directory
    """
    # directory to hold downloaded models from Zenodo
    script_dir = os.path.dirname(os.path.abspath(__file__))

    downloaded_models_path = os.path.abspath(
        os.path.join(script_dir, "downloaded_models")
    )
    if not os.path.exists(downloaded_models_path):
        os.mkdir(downloaded_models_path)

    return downloaded_models_path


def get_value_by_key_pattern(d: dict, patterns: list | set | tuple):
    """
    Function to extract the value from the first key in a dictionary that matches a pattern.

    Parameters:
    d (dict): The dictionary from which to extract the value.
    patterns (list | set | tuple): Iterable of patterns to match keys in the dictionary against.
    The function returns the value of the first key that matches a pattern.

    Returns:
    The value from the dictionary corresponding to the first key that matches a pattern in patterns,
    or None if no matching keys are found.
    """
    for key in d:
        for pattern in patterns:
            if re.search(pattern, key, re.IGNORECASE):
                return d[key]
    raise KeyError(f"None of {patterns} matched keys in {d.keys()}")


def copy_configs(src: str, dst: str) -> None:
    """Copy config files from source directory to destination directory.

    Looks for files with names starting with "config_gdf" and ending with ".geojson"
    and a file named "config.json" in the source directory.

    Args:
        src (str): the source directory
        dst (str): the destination directory
    """
    # Get the list of files in the source directory
    files = os.listdir(src)
    # Loop through the files and copy the ones we need
    for file in files:
        if file.startswith("config_gdf") and file.endswith(".geojson"):
            config_gdf_path = os.path.join(src, file)
            dst_file = os.path.join(dst, "config_gdf.geojson")
            logger.info(f"Copying {config_gdf_path} to {dst_file}")
            shutil.copy(config_gdf_path, dst_file)
        elif file == "config.json":
            config_json_path = os.path.join(src, file)
            dst_file = os.path.join(dst, "config.json")
            logger.info(f"Copying {config_json_path} to {dst_file}")
            shutil.copy(config_json_path, dst_file)


def create_file_chooser(
    callback: Callable[[FileChooser], None],
    title: str = None,
    filter_pattern: str = None,
    starting_directory: str = None,
):
    """
    This function creates a file chooser and a button to close the file chooser.
    It takes a callback function and an optional title as arguments.
    It only searches for .geojson files.

    Args:
        callback (Callable[[FileChooser],None]): A callback function that which is called
        when a file is selected.
        title (str): Optional title for the file chooser.

    Returns:
        chooser (HBox): A HBox containing the file chooser and close button.
    """
    padding = "0px 0px 0px 5px"  # upper, right, bottom, left
    # creates a unique instance of filechooser and button to close filechooser
    inital_path = os.getcwd()
    if starting_directory:
        inital_path = os.path.join(inital_path, starting_directory)
    geojson_chooser = FileChooser(inital_path)

    geojson_chooser.dir_icon = os.sep

    geojson_chooser.filter_pattern = ["*.geojson"]
    if filter_pattern:
        geojson_chooser.filter_pattern = [filter_pattern]

    geojson_chooser.title = "<b>Select a geojson file</b>"
    if title is not None:
        geojson_chooser.title = f"<b>{title}</b>"
    # callback function is called when a file is selected
    geojson_chooser.register_callback(callback)

    close_button = ToggleButton(
        value=False,
        tooltip="Close File Chooser",
        icon="times",
        button_style="primary",
        layout=Layout(height="28px", width="28px", padding=padding),
    )

    def close_click(change: dict):
        if change["new"]:
            geojson_chooser.close()
            close_button.close()

    close_button.observe(close_click, "value")
    chooser = HBox([geojson_chooser, close_button], layout=Layout(width="100%"))
    return chooser


def get_most_accurate_epsg(epsg_code: int, bbox: gpd.GeoDataFrame):
    """Returns most accurate epsg code based on lat and lon if output epsg
    was 4326 or 4327
    Args:
        epsg_code(int or str): current epsg code
        bbox (gpd.GeoDataFrame): geodataframe for bounding box on map
    Returns:
        int: epsg code that is most accurate or unchanged if crs not 4326 or 4327
    """
    if isinstance(epsg_code, str) and epsg_code.startswith("epsg:"):
        epsg_code = epsg_code.split(":")[1]
    epsg_code = int(epsg_code)
    # coastsat cannot use 4326 to extract shorelines so modify epsg_code
    if epsg_code == 4326 or epsg_code == 4327:
        geometry = bbox.iloc[0]["geometry"]
        epsg_code = get_epsg_from_geometry(geometry)
    return epsg_code


def create_dir_chooser(callback, title: str = None, starting_directory: str = "data"):
    padding = "0px 0px 0px 5px"  # upper, right, bottom, left
    inital_path = os.path.join(os.getcwd(), starting_directory)
    if not os.path.exists(inital_path):
        inital_path = os.getcwd()
    # creates a unique instance of filechooser and button to close filechooser
    dir_chooser = FileChooser(inital_path)
    dir_chooser.dir_icon = os.sep
    # Switch to folder-only mode
    dir_chooser.show_only_dirs = True
    if title is not None:
        dir_chooser.title = f"<b>{title}</b>"
    dir_chooser.register_callback(callback)

    close_button = ToggleButton(
        value=False,
        tooltip="Close Directory Chooser",
        icon="times",
        button_style="primary",
        layout=Layout(height="28px", width="28px", padding=padding),
    )

    def close_click(change):
        if change["new"]:
            dir_chooser.close()
            close_button.close()

    close_button.observe(close_click, "value")
    chooser = HBox([dir_chooser, close_button])
    return chooser


def get_transect_settings(settings: dict) -> dict:
    transect_settings = {}
    transect_settings["max_std"] = settings.get("max_std")
    transect_settings["min_points"] = settings.get("min_points")
    transect_settings["along_dist"] = settings.get("along_dist")
    transect_settings["max_range"] = settings.get("max_range")
    transect_settings["min_chainage"] = settings.get("min_chainage")
    transect_settings["multiple_inter"] = settings.get("multiple_inter")
    transect_settings["prc_multiple"] = settings.get("prc_multiple")
    return transect_settings


def create_directory_in_google_drive(path: str, name: str) -> str:
    """
    Creates a new directory with the provided name in the given path.
    Raises FileNotFoundError if the given path does not exist.

    Parameters:
    path (str): path to the directory where the new directory will be created
    name (str): name of the new directory

    Returns:
    new_path (str): path to the newly created directory
    """
    new_path = os.path.join(path, name)
    if os.path.exists(path):
        if not os.path.isdir(new_path):
            os.mkdir(new_path)
    else:
        raise FileNotFoundError(new_path)
    return new_path


def is_in_google_colab() -> bool:
    """
    Returns True if the code is running in Google Colab, False otherwise.
    """
    if os.getenv("COLAB_RELEASE_TAG"):
        return True
    else:
        return False


def get_ids_with_invalid_area(
    geometry: gpd.GeoDataFrame, max_area: float = 98000000, min_area: float = 0
) -> set:
    """
    Get the indices of geometries with areas outside the specified range.

    This function checks the areas of each geometry in a given GeoDataFrame. If the area
    is either greater than `max_area` or less than `min_area`, the index of that geometry
    is added to the set of invalid geometries.

    Note:
        - The provided GeoDataFrame is assumed to be in CRS EPSG:4326.
        - Returned areas are in meters squared.

    Args:
        geometry (gpd.GeoDataFrame): The GeoDataFrame containing the geometries to check.
        max_area (float, optional): The maximum allowable area for a valid geometry. Defaults to 98000000.
        min_area (float, optional): The minimum allowable area for a valid geometry. Defaults to 0.

    Returns:
        set: A set of indices corresponding to the geometries with areas outside the specified range.

    Raises:
        TypeError: If the provided geometry is not a GeoDataFrame.
    """
    if isinstance(geometry, gpd.GeoDataFrame):
        geometry = json.loads(geometry.to_json())
    if isinstance(geometry, dict):
        if "features" in geometry.keys():
            rows_drop = set()
            for i, feature in enumerate(geometry["features"]):
                roi_area = get_area(feature["geometry"])
                if roi_area >= max_area or roi_area <= min_area:
                    rows_drop.add(i)
            return rows_drop
    else:
        raise TypeError("Must be geodataframe")


def load_cross_distances_from_file(dir_path):
    transect_dict = None
    glob_str = os.path.join(dir_path, "*transects_cross_distances.json*")
    for file in glob.glob(glob_str):
        if os.path.basename(file) == "transects_cross_distances.json":
            transect_dict = file_utilities.load_data_from_json(file)

    if transect_dict is None:
        logger.warning(
            f"No transect cross shore distances could be loaded from {dir_path}"
        )
        return None

    # convert lists to np.array for each transect
    for key in transect_dict.keys():
        tmp = np.array(transect_dict[key])
        transect_dict[key] = tmp
    logger.info(f"Loaded transect cross shore distances from: {dir_path}")
    return transect_dict


def mount_google_drive(name: str = "CoastSeg") -> None:
    """
    If the user is running in Google Colab, the Google Drive will be mounted to the root directory
    "/content/drive/MyDrive" and a new directory will be created with the provided name.

    Parameters:
    name (str): The name of the directory to be created. Default is 'CoastSeg'.

    Returns:
    None
    """
    if is_in_google_colab():
        from google.colab import drive

        # default location google drive is mounted to
        root_dir = "/content/drive/MyDrive"
        # mount google drive to default home directory
        drive.mount("/content/drive", force_remount=True)
        # create directory with provided name in google drive
        new_path = create_directory_in_google_drive(root_dir, name)
        # change working directory to directory with name
        os.chdir(new_path)
    else:
        print("Not running in Google Colab.")


def create_hover_box(title: str, feature_html: HTML = HTML("")) -> VBox:
    """
    Creates a box with a title and optional HTML containing information about the feature that was
    last hovered over.
    The hover box has two buttons, an 'uncollapse' and 'collapse' button.
    The 'uncollapse' button opens the hover box to reveal details about the feature that was
    last hovered over, whereas the 'collapse' button hides the feature_html and just shows the default messages of
    'Hover over a feature' or 'Hover Data Available'.

    Parameters:
    title (str): The title of the hover box
    feature_html (HTML, optional): HTML of the feature to be displayed in the hover box

    Returns:
    container (VBox): Box with the given title and details about the feature given by feature_html
    """
    padding = "0px 0px 0px 5px"  # upper, right, bottom, left
    # create title
    title = HTML(f"  <h4>{title} Hover  </h4>")
    # Default message shown when nothing has been hovered
    msg = HTML(f"Hover over a feature</br>")
    # open button allows user to see hover data
    uncollapse_button = ToggleButton(
        value=False,
        tooltip="Show hover data",
        icon="angle-down",
        button_style="info",
        layout=Layout(height="28px", width="28px", padding=padding),
    )

    # collapse_button collapses hover data
    collapse_button = ToggleButton(
        value=False,
        tooltip="Show hover data",
        icon="angle-up",
        button_style="info",
        layout=Layout(height="28px", width="28px", padding=padding),
    )

    # message tells user that data is available on hover
    container_content = VBox([msg])
    if feature_html.value == "":
        container_content.children = [msg]
    elif feature_html.value != "":
        container_content.children = [feature_html]

    # default configuration for container is in collapsed mode
    container_header = HBox([title, uncollapse_button])
    container = VBox([container_header])

    def uncollapse_click(change: dict):
        if feature_html.value == "":
            container_content.children = [msg]
        elif feature_html.value != "":
            container_content.children = [feature_html]
        container_header.children = [title, collapse_button]
        container.children = [container_header, container_content]

    def collapse_click(change: dict):
        container_header.children = [title, uncollapse_button]
        container.children = [container_header]

    collapse_button.observe(collapse_click, "value")
    uncollapse_button.observe(uncollapse_click, "value")
    return container


def create_warning_box(
    title: str = None,
    msg: str = None,
    instructions: str = None,
    msg_width: str = "75%",
    box_width: str = "50%",
) -> HBox:
    """
    Creates a warning box with a title and message that can be closed with a close button.

    Parameters:
    title (str, optional): The title of the warning box. Default is 'Warning'.
    msg (str, optional): The message of the warning box. Default is 'Something went wrong...'.
    msg_width (str, optional): The width of the warning message. Default is '75%'.
    box_width (str, optional): The width of the warning box. Default is '50%'.

    Returns:
        HBox: The warning box containing the title, message, and close button.
    """
    # create title
    if title is None:
        title = "Warning"
    warning_title = HTML(f"<h2 style='text-align: center;'>⚠️{title}</h2>")
    # create msg
    if msg is None:
        msg = "Something went wrong..."
    if instructions is None:
        instructions = ""
    warning_msg = HTML(
        f"<div style='max-height: 250px; overflow-x: hidden; overflow-y: visible; text-align: center;'>"
        f"<span style='color: red'>⚠️</span>{msg}"
        f"</div>"
    )
    instructions_msg = HTML(
        f"<div style='max-height: 250px; overflow-x: hidden; overflow-y: visible; text-align: center;'>"
        f"<span style='color: red'></span>{instructions}"
        f"</div>"
    )

    x_button = ToggleButton(
        value=False,
        tooltip="Close Warning Box",
        icon="times",
        button_style="danger",
        layout=Layout(height="28px", width="28px"),
    )

    close_button = ToggleButton(
        value=False,
        description="Close",
        tooltip="Close Warning Box",
        button_style="danger",
        layout=Layout(height="28px", width="60px"),
    )

    # create vertical box to hold title and msg
    warning_content = VBox(
        [warning_title, warning_msg, instructions_msg, close_button],
        layout=Layout(width=msg_width, max_width="95%"),
    )

    def close_click(change):
        if change["new"]:
            warning_content.close()
            x_button.close()
            close_button.close()
            warning_box.close()

    close_button.observe(close_click, "value")
    x_button.observe(close_click, "value")
    warning_box = HBox(
        [warning_content, x_button],
        layout=Layout(width=box_width, border="2px solid red"),
    )
    return warning_box


def clear_row(row: HBox):
    """close widgets in row/column and clear all children
    Args:
        row (HBox)(VBox): row or column
    """
    for index in range(len(row.children)):
        row.children[index].close()
    row.children = []


def download_url(url: str, save_path: str, filename: str = None, chunk_size: int = 128):
    """Downloads the data from the given url to the save_path location.
    Args:
        url (str): url to data to download
        save_path (str): directory to save data
        chunk_size (int, optional):  Defaults to 128.
    """
    logger.info(f"download url: {url}")
    # get a response from the url
    response = get_response(url, stream=True)
    with response as r:
        logger.info(r)
        if r.status_code == 404:
            logger.error(f"Error {r.status_code}. DownloadError: {save_path} {r}")
            raise exceptions.DownloadError(os.path.basename(save_path))
        if r.status_code == 429:
            logger.error(f"Error {r.status_code}.DownloadError: {save_path} {r}")
            raise Exception(
                "Zenodo has denied the request. You may have requested too many files at once."
            )
        if r.status_code != 200:
            logger.error(f"Error {r.status_code}. DownloadError: {save_path} {r}")
            raise exceptions.DownloadError(os.path.basename(save_path))
        # check header to get content length, in bytes
        content_length = r.headers.get("Content-Length")
        if content_length:
            total_length = int(content_length)
        else:
            logger.warning("Content length not found in response headers")
            total_length = None

        with open(save_path, "wb") as fd:
            with tqdm(
                total=total_length,
                unit="B",
                unit_scale=True,
                unit_divisor=1024,
                desc=f"Downloading {filename}",
                initial=0,
                ascii=True,
            ) as pbar:
                for chunk in r.iter_content(chunk_size=chunk_size):
                    fd.write(chunk)
                    pbar.update(len(chunk))


def get_center_point(coords: list) -> tuple:
    """returns the center point of rectangle specified by points coords
    Args:
        coords list[tuple(float,float)]: lat,lon coordinates
    Returns:
        tuple[float]: (center x coordinate, center y coordinate)
    """
    x1, y1 = coords[0][0], coords[0][1]
    x2, y2 = coords[2][0], coords[2][1]
    center_x, center_y = (x1 + x2) / 2, (y1 + y2) / 2
    return center_x, center_y


def convert_linestrings_to_multipoints(gdf: gpd.GeoDataFrame) -> gpd.GeoDataFrame:
    """
    Convert LineString geometries in a GeoDataFrame to MultiPoint geometries.
    Args:
    - gdf (gpd.GeoDataFrame): The input GeoDataFrame.
    Returns:
    - gpd.GeoDataFrame: A new GeoDataFrame with MultiPoint geometries. If the input GeoDataFrame
                        already contains MultiPoints, the original GeoDataFrame is returned.
    """

    # Check if the gdf already contains MultiPoints
    if any(gdf.geometry.type == "MultiPoint"):
        return gdf

    def linestring_to_multipoint(linestring):
        if isinstance(linestring, LineString):
            return MultiPoint(linestring.coords)
        return linestring

    # Convert each LineString to a MultiPoint
    gdf["geometry"] = gdf["geometry"].apply(linestring_to_multipoint)

    return gdf


def get_epsg_from_geometry(geometry: "shapely.geometry.polygon.Polygon") -> int:
    """Uses geometry of shapely rectangle in crs 4326 to return the most accurate
    utm code as a string of format 'epsg:utm_code'
    example: 'espg:32610'

    Args:
        geometry (shapely.geometry.polygon.Polygon): geometry of a rectangle

    Returns:
        int: most accurate epsg code based on lat lon coordinates of given geometry
    """
    rect_coords = geometry.exterior.coords
    center_x, center_y = get_center_point(rect_coords)
    utm_code = convert_wgs_to_utm(center_x, center_y)
    return int(utm_code)


def convert_wgs_to_utm(lon: float, lat: float) -> str:
    """return most accurate utm epsg-code based on lat and lng
    convert_wgs_to_utm function, see https://stackoverflow.com/a/40140326/4556479
    Args:
        lon (float): longitude
        lat (float): latitude
    Returns:
        str: new espg code
    """
    utm_band = str((math.floor((lon + 180) / 6) % 60) + 1)
    if len(utm_band) == 1:
        utm_band = "0" + utm_band
    if lat >= 0:
        epsg_code = "326" + utm_band  # North
        return epsg_code
    epsg_code = "327" + utm_band  # South
    return epsg_code


def extract_roi_by_id(gdf: gpd.geodataframe, roi_id: int) -> gpd.geodataframe:
    """Returns geodataframe with a single ROI whose id matches roi_id.
       If roi_id is None returns gdf

    Args:
        gdf (gpd.geodataframe): ROI geodataframe to extract ROI with roi_id from
        roi_id (int): id of the ROI to extract
    Raises:
        exceptions.Id_Not_Found: if id doesn't exist in ROI's geodataframe or self.rois.gdf is empty
    Returns:
        gpd.geodataframe: ROI with id matching roi_id
    """
    if roi_id is None:
        single_roi = gdf
    else:
        # Select a single roi by id
        single_roi = gdf[gdf["id"].astype(str) == str(roi_id)]
        # if the id was not found in the geodataframe raise an exception
    if single_roi.empty:
        logger.error(f"Id: {id} was not found in {gdf}")
        raise exceptions.Id_Not_Found(id)
    logger.info(f"single_roi: {single_roi}")
    return single_roi


def get_area(polygon: dict) -> float:
    "Calculates the area of the geojson polygon using the same method as geojson.io"
    return round(area(polygon), 3)


def extract_roi_data(json_data: dict, roi_id: str, fields_of_interest: list = []):
    """
    Extracts the specified fields for a specific ROI from a JSON data dictionary.

    Args:
        json_data (dict): The JSON data dictionary.
        roi_id (str): The ID of the ROI to extract data for.

    Returns:
        dict: A dictionary containing the extracted fields for the ROI.

    Raises:
        ValueError: If the config.json file is invalid or the ROI ID is not found.

    """
    roi_data = extract_fields(json_data, roi_id, fields_of_interest)
    if not roi_data:
        raise ValueError(
            "Invalid config.json file detected. Please add the correct roi ids to the config.json file's 'roi_ids' and try again."
        )
    return roi_data


def extract_fields(data: dict, key=None, fields_of_interest=None):
    """
    Extracts specified fields from a given dictionary.

    Args:
        data (dict): A dictionary containing the data to extract fields from.
        key (str, optional): A string representing the key to extract fields from in the dictionary.
        fields_of_interest (list[str], optional): A list of strings representing the fields to extract from the dictionary.
            If not provided, the default fields of interest will be used.

    Returns:
        dict: A dictionary containing the extracted fields.

    """
    extracted_data = {}
    fields_of_interest = fields_of_interest or {
        "dates",
        "sitename",
        "polygon",
        "roi_id",
        "sat_list",
        "landsat_collection",
        "filepath",
    }
    # extract the data from a sub dictionary with a specified key if it exists
    if key and key in data:
        for field in fields_of_interest:
            if field in data[key]:
                extracted_data[field] = data[key][field]
    else:  # extract all the fields of interest from the data
        for field in fields_of_interest:
            if field in data:
                extracted_data[field] = data[field]

    return extracted_data


def check_unique_ids(data: gpd.GeoDataFrame) -> bool:
    """
    Checks if all the ids in the 'id' column of a geodataframe are unique. If the 'id' column does not exist returns False

    Args:
        data (gpd.GeoDataFrame): A GeoDataFrame with an 'id' column.

    Returns:
        bool: True if all ids are unique, False otherwise.
    """
    if "id" not in data.columns:
        return False
    return not any(data["id"].duplicated())


def preprocess_geodataframe(
    data: gpd.GeoDataFrame = gpd.GeoDataFrame(),
    columns_to_keep: List[str] = None,
    create_ids: bool = True,
    output_crs: str = None,
) -> gpd.GeoDataFrame:
    """
    This function preprocesses a GeoDataFrame. It performs several transformations:

    - If 'ID' column exists, it's renamed to lowercase 'id'.
    - Z-axis coordinates are removed from data.
    - If an 'id' column does not exist, it creates one with unique IDs generated by a function generate_ids()
      with prefix of length 3. This option can be turned off by setting the parameter create_ids=False.
    - If the list of columns_to_keep is provided, only those columns are retained in the data.

    Args:
        data (gpd.GeoDataFrame, optional): The input GeoDataFrame to be preprocessed.
            Defaults to an empty GeoDataFrame.
        columns_to_keep (List[str], optional): The list of column names to retain in the preprocessed DataFrame.
            Defaults to None, in which case all columns are kept.
        create_ids (bool, optional): Flag to decide whether to create 'id' column if it doesn't exist.
            Defaults to True.

    Returns:
        gpd.GeoDataFrame: The preprocessed GeoDataFrame.
    """
    if not data.empty:
        # rename 'ID' to lowercase if it exists
        data.rename(columns={"ID": "id"}, inplace=True)

        # remove z-axis from data
        data = remove_z_coordinates(data)

        # if an 'id' column does not exist, create one with row indices as ids
        if create_ids:
            if "id" not in data.columns.str.lower():
                ids = generate_ids(num_ids=len(data), prefix_length=3)
                data["id"] = ids

        # if columns_to_keep is specified, keep only those columns
        if columns_to_keep:
            columns_to_keep = set(col.lower() for col in columns_to_keep)
            data = data[[col for col in data.columns if col.lower() in columns_to_keep]]
        if output_crs:
            data = data.to_crs(output_crs)

    return data


def get_transect_points_dict(feature: gpd.geodataframe) -> dict:
    """Returns dict of np.arrays of transect start and end points
    Example
    {
        'usa_CA_0289-0055-NA1': array([[-13820440.53165404,   4995568.65036405],
        [-13820940.93156407,   4995745.1518021 ]]),
        'usa_CA_0289-0056-NA1': array([[-13820394.24579453,   4995700.97802925],
        [-13820900.16320004,   4995862.31860808]])
    }
    Args:
        feature (gpd.geodataframe): clipped transects within roi
    Returns:
        dict: dict of np.arrays of transect start and end points
        of form {
            '<transect_id>': array([[start point],
                        [end point]]),}
    """
    features = []
    # Use explode to break multilinestrings in linestrings
    feature_exploded = feature.explode(ignore_index=True)
    # For each linestring portion of feature convert to lat,lon tuples
    lat_lng = feature_exploded.apply(
        lambda row: {str(row.id): np.array(np.array(row.geometry.coords).tolist())},
        axis=1,
    )
    features = list(lat_lng)
    new_dict = {}
    for item in list(features):
        new_dict = {**new_dict, **item}
    return new_dict


def get_cross_distance_df(
    extracted_shorelines: dict, cross_distance_transects: dict
) -> pd.DataFrame:
    """
    Creates a DataFrame from extracted shorelines and cross distance transects by
    getting the dates from extracted shorelines and saving it to the as the intersection time for each extracted shoreline
    for each transect

    Parameters:
    extracted_shorelines : dict
        A dictionary containing the extracted shorelines. It must have a "dates" key with a list of dates.
    cross_distance_transects : dict
        A dictionary containing the transects and the cross distance where the extracted shorelines intersected it. The keys are transect names and the values are lists of cross distances.
        eg.
        {  'tranect 1': [1,2,3],
            'tranect 2': [4,5,6],
        }
    Returns:
    DataFrame
        A DataFrame where each column is a transect from cross_distance_transects and the "dates" column from extracted_shorelines. Each row corresponds to a date and contains the cross distances for each transect on that date.
    """
    transects_csv = {}
    # copy dates from extracted shoreline
    transects_csv["dates"] = extracted_shorelines["dates"]
    # add cross distances for each transect within the ROI
    transects_csv = {**transects_csv, **cross_distance_transects}
    return pd.DataFrame(transects_csv)


def save_transect_intersections(
    save_path: str,
    extracted_shorelines: dict,
    cross_distance_transects: dict,
    filename: str = "transect_time_series.csv",
) -> str:
    """
    Saves the saves the dates from the extracted shorelines to the dictionart containing the cross distance transect intersections to a CSV file.

    This function processes intersection data between shorelines and transects, removing columns with all NaN values.
    It then saves the processed data to a CSV file at the specified path.

    Args:
    - save_path (str): The directory path where the CSV file will be saved.
    - extracted_shorelines (dict): A dictionary containing shoreline data.
    - cross_distance_transects (dict): A dictionary containing transect data with cross-distance measurements.
    - filename (str, optional): The name of the CSV file to be saved. Default is "transect_time_series.csv".

    Returns:
    - str: The full file path of the saved CSV file.

    The function first combines the shoreline and transect data into a DataFrame and then removes any columns
    that contain only NaN values before saving to CSV.
    """
    cross_distance_df = get_cross_distance_df(
        extracted_shorelines, cross_distance_transects
    )
    cross_distance_df.dropna(axis="columns", how="all", inplace=True)
    filepath = os.path.join(save_path, filename)
    cross_distance_df.to_csv(filepath, sep=",")
    return filepath


def remove_z_coordinates(geodf: gpd.GeoDataFrame) -> gpd.GeoDataFrame:
    """If the geodataframe has z coordinates in any rows, the z coordinates are dropped.
    Otherwise the original geodataframe is returned.

    Additionally any multi part geometeries will be exploded into single geometeries.
    eg. MutliLineStrings will be converted into LineStrings.
    Args:
        geodf (gpd.GeoDataFrame): geodataframe to check for z-axis

    Returns:
        gpd.GeoDataFrame: original dataframe if there is no z axis. If a z axis is found
        a new geodataframe is returned with z axis dropped.
    """
    if geodf.empty:
        logger.warning(f"Empty geodataframe has no z-axis")
        return geodf

    # if any row has a z coordinate then remove the z_coordinate
    logger.info(f"Has Z axis: {geodf['geometry'].has_z.any()}")
    if geodf["geometry"].has_z.any():

        def remove_z_from_row(row):
            if row.geometry.has_z:
                row.geometry = shapely.ops.transform(
                    lambda x, y, z=None: (x, y), row.geometry
                )
                return row
            else:
                return row

        # Use explode to break multilinestrings in linestrings
        feature_exploded = geodf.explode(ignore_index=True)
        # For each linestring portion of feature convert to lat,lon tuples
        no_z_gdf = feature_exploded.apply(remove_z_from_row, axis=1)
        return no_z_gdf
    else:
        # @debug not sure if this will break everything
        # Use explode to break multilinestrings in linestrings
        return geodf.explode(ignore_index=True)


def create_csv_per_transect(
    roi_id: str,
    save_path: str,
    cross_distance_transects: dict,
    extracted_shorelines_dict: dict,
    file_extension: str = "_timeseries_raw.csv",
) -> None:
    """
    Generates CSV files from transect and shoreline data.

    For each transect in cross_distance_transects, this function creates a CSV file if the transect contains
    non-NaN values. The CSV includes dates, transect data, region of interest ID, and satellite name.

    Args:
    - roi_id (str): ID for the region of interest.
    - save_path (str): Path to save CSV files.
    - cross_distance_transects (dict): Transect data with cross-distance measurements.
    - extracted_shorelines_dict (dict): Contains 'dates' and 'satname'.
    - file_extension (str, optional): File extension for CSV files. Default is "_timeseries_raw.csv".

    Notes:
    - CSV files are named using transect keys and file_extension.
    - Transects with only NaN values are skipped.
    """
    for key, transect in cross_distance_transects.items():
        if pd.notna(transect).any():  # Check if there's any non-NaN value
            # Create DataFrame directly
            df = pd.DataFrame(
                {
                    "dates": extracted_shorelines_dict["dates"],
                    key: transect,
                    "roi_id": [roi_id] * len(extracted_shorelines_dict["dates"]),
                    "satname": extracted_shorelines_dict["satname"],
                },
                index=extracted_shorelines_dict["dates"],
            )
            # Save to csv file
            fn = f"{key}{file_extension}"
            file_path = os.path.join(save_path, fn)
            df.to_csv(
                file_path, sep=",", index=False
            )  # Set index=False if you don't want 'dates' as index in CSV


def move_report_files(
    settings: dict, dest: str, filename_pattern="extract_shorelines*.txt"
):
    """
    Move report files matching a specific pattern from the source directory to the destination.

    :param settings: Dictionary containing 'filepath' and 'sitename'.
    :param dest: The destination path where the report files will be moved.
    :param filename_pattern: Pattern of the filenames to search for, defaults to 'extract_shorelines*.txt'.
    """
    # Attempt to get the data_path and sitename
    filepath = settings.get("filepath") or settings.get("inputs", {}).get("filepath")
    sitename = settings.get("sitename") or settings.get("inputs", {}).get("sitename")

    # Check if data_path and sitename were successfully retrieved
    if not filepath or not sitename:
        logger.error("Data path or sitename not found in settings.")
        return

    # Construct the pattern to match files
    pattern = os.path.join(filepath, sitename, filename_pattern)
    matching_files = glob.glob(pattern)

    # Check if there are files to move
    if not matching_files:
        logger.warning(f"No files found matching the pattern: {pattern}")
        return

    # Move the files
    try:
        file_utilities.move_files(matching_files, dest, delete_src=True)
        logger.info(f"Files moved successfully to {dest}")
    except Exception as e:
        logger.error(f"Error moving files: {e}")


def save_extracted_shoreline_figures(settings: dict, save_path: str):
    """
    Save extracted shoreline figures to the specified save path.

    Args:
        settings (dict): A dictionary containing the settings for the extraction process.
        save_path (str): The path where the extracted shoreline figures will be saved.
    """
    # Get the data_path and sitename from the settings
    data_path = settings.get("filepath") or settings.get("inputs", {}).get("filepath")
    sitename = settings.get("sitename") or settings.get("inputs", {}).get("sitename")

    # Check if data_path and sitename were successfully retrieved
    if not data_path or not sitename:
        logger.error(f"Data path or sitename not found in settings.{settings}")
        return

    extracted_shoreline_figure_path = os.path.join(
        data_path, sitename, "jpg_files", "detection"
    )
    logger.info(f"extracted_shoreline_figure_path: {extracted_shoreline_figure_path}")

    if os.path.exists(extracted_shoreline_figure_path):
        dst_path = os.path.join(save_path, "jpg_files", "detection")
        logger.info(f"Moving extracted shoreline figures to : {dst_path }")
        file_utilities.move_files(
            extracted_shoreline_figure_path, dst_path, delete_src=True
        )


def convert_linestrings_to_multipoints(gdf: gpd.GeoDataFrame) -> gpd.GeoDataFrame:
    """
    Convert LineString geometries in a GeoDataFrame to MultiPoint geometries.

    Args:
    - gdf (gpd.GeoDataFrame): The input GeoDataFrame.

    Returns:
    - gpd.GeoDataFrame: A new GeoDataFrame with MultiPoint geometries. If the input GeoDataFrame
                        already contains MultiPoints, the original GeoDataFrame is returned.
    """

    # Check if all geometries in the gdf are MultiPoints
    if all(gdf.geometry.type == "MultiPoint"):
        return gdf

    def linestring_to_multipoint(linestring):
        if isinstance(linestring, LineString):
            return MultiPoint(linestring.coords)
        return linestring

    # Convert each LineString to a MultiPoint
    gdf["geometry"] = gdf["geometry"].apply(linestring_to_multipoint)

    return gdf


def save_extracted_shorelines(
    extracted_shorelines: "Extracted_Shoreline", save_path: str
):
    """
    Save extracted shorelines, settings, and dictionary to their respective files.

    The function saves the following files in the specified save_path:
    - extracted_shorelines.geojson: contains the extracted shorelines as a GeoJSON object.
    - shoreline_settings.json: contains the shoreline settings as JSON data.
    - extracted_shorelines_dict.json: contains the extracted shorelines dictionary as JSON data.

    :param extracted_shorelines: An Extracted_Shoreline object containing the extracted shorelines, shoreline settings, and dictionary.
    :param save_path: The path where the output files will be saved.
    """
    # create a geodataframe of the extracted_shorelines as linestrings
    extracted_shorelines_gdf_lines = extracted_shorelines.create_geodataframe(
        extracted_shorelines.shoreline_settings["output_epsg"],
        output_crs="EPSG:4326",
        geomtype="lines",
    )

    # Save extracted shorelines to GeoJSON files
    extracted_shorelines.to_file(
        save_path, "extracted_shorelines_lines.geojson", extracted_shorelines_gdf_lines
    )

    points_gdf = convert_linestrings_to_multipoints(extracted_shorelines.gdf)
    projected_gdf = stringify_datetime_columns(points_gdf)
    # Save extracted shorelines as a GeoJSON file
    extracted_shorelines.to_file(
        save_path, "extracted_shorelines_points.geojson", projected_gdf
    )

    # Save shoreline settings as a JSON file
    extracted_shorelines.to_file(
        save_path,
        "shoreline_settings.json",
        extracted_shorelines.shoreline_settings,
    )

    # Save extracted shorelines dictionary as a JSON file
    extracted_shorelines.to_file(
        save_path,
        "extracted_shorelines_dict.json",
        extracted_shorelines.dictionary,
    )


def stringify_datetime_columns(gdf: gpd.GeoDataFrame) -> gpd.GeoDataFrame:
    """
    Check if any of the columns in a GeoDataFrame have the type pandas timestamp and convert them to string.

    Args:
        gdf: A GeoDataFrame.

    Returns:
        A new GeoDataFrame with the same data as the original, but with any timestamp columns converted to string.
    """
    timestamp_cols = [
        col for col in gdf.columns if pd.api.types.is_datetime64_any_dtype(gdf[col])
    ]

    if not timestamp_cols:
        return gdf

    gdf = gdf.copy()

    for col in timestamp_cols:
        gdf[col] = gdf[col].astype(str)

    return gdf


def create_json_config(
    inputs: dict, settings: dict = {}, roi_ids: list[str] = []
) -> dict:
    """returns config dictionary with the settings, currently selected_roi ids, and
    each of the inputs specified by roi id.
    sample config:
    {
        'roi_ids': ['17','20']
        'settings':{ 'dates': ['2018-12-01', '2019-03-01'],
                    'cloud_thresh': 0.5,
                    'dist_clouds': 300,
                    'output_epsg': 3857,}
        '17':{
            'sat_list': ['L8'],
            'landsat_collection': 'C01',
            'dates': ['2018-12-01', '2019-03-01'],
            'sitename':'roi_17',
            'filepath':'C:\\Home'
        }
        '20':{
            'sat_list': ['L8'],
            'landsat_collection': 'C01',
            'dates': ['2018-12-01', '2019-03-01'],
            'sitename':'roi_20',
            'filepath':'C:\\Home'
        }
    }

    Args:
        inputs (dict): json style dictionary with roi ids at the keys with inputs as values
        settings (dict):  json style dictionary containing map settings
    Returns:
        dict: json style dictionary, config
    """
    if not roi_ids:
        roi_ids = list(inputs.keys())
    config = {**inputs}
    config["roi_ids"] = roi_ids
    config["settings"] = settings
    logger.info(f"config_json: {config}")
    return config


def set_crs_or_initialize_empty(gdf: gpd.GeoDataFrame, epsg_code: str):
    """Set the CRS for the given GeoDataFrame or initialize an empty one."""
    if gdf is not None and not gdf.empty:
        return gdf.to_crs(epsg_code)
    return gpd.GeoDataFrame(geometry=[], crs=epsg_code)


def create_config_gdf(
    rois_gdf: gpd.GeoDataFrame,
    shorelines_gdf: gpd.GeoDataFrame = None,
    transects_gdf: gpd.GeoDataFrame = None,
    bbox_gdf: gpd.GeoDataFrame = None,
    epsg_code: int = None,
) -> gpd.GeoDataFrame:
    """
    Create a concatenated GeoDataFrame from provided GeoDataFrames with a consistent CRS.

    Parameters:
    - rois_gdf (gpd.GeoDataFrame): The GeoDataFrame containing Regions of Interest (ROIs).
    - shorelines_gdf (gpd.GeoDataFrame, optional): The GeoDataFrame containing shorelines. Defaults to None.
    - transects_gdf (gpd.GeoDataFrame, optional): The GeoDataFrame containing transects. Defaults to None.
    - bbox_gdf (gpd.GeoDataFrame, optional): The GeoDataFrame containing bounding boxes. Defaults to None.
    - epsg_code (int, optional): The EPSG code for the desired CRS. If not provided and rois_gdf is non-empty,
      the CRS of rois_gdf will be used. If not provided and rois_gdf is empty, an error will be raised.

    Returns:
    - gpd.GeoDataFrame: A concatenated GeoDataFrame with a consistent CRS, and a "type" column
      indicating the type of each geometry (either "roi", "shoreline", "transect", or "bbox").

    Raises:
    - ValueError: If both epsg_code is None and rois_gdf is None or empty.

    Notes:
    - The function will convert each provided GeoDataFrame to the specified CRS.
    - If any of the input GeoDataFrames is None or empty, it will be initialized as an empty GeoDataFrame
      with the specified CRS.
    """
    # Determine CRS
    if not epsg_code and (rois_gdf is None or rois_gdf.empty):
        raise ValueError(
            "Either provide a valid epsg code or a non-empty rois_gdf to determine the CRS."
        )
    if not epsg_code:
        epsg_code = rois_gdf.crs

    # Dictionary to map gdf variables to their types
    gdfs = {
        "roi": rois_gdf,
        "shoreline": shorelines_gdf,
        "transect": transects_gdf,
        "bbox": bbox_gdf,
    }

    # initialize each gdf
    for gdf_type, gdf in gdfs.items():
        gdfs[gdf_type] = set_crs_or_initialize_empty(gdf, epsg_code)
        gdfs[gdf_type]["type"] = gdf_type

    # Concatenate GeoDataFrames into a single config gdf
    config_gdf = pd.concat(gdfs.values(), ignore_index=True)

    return config_gdf


def get_jpgs_from_data() -> str:
    """Returns the folder where all jpgs were copied from the data folder in coastseg.
    This is where the model will save the computed segmentations."""
    # Data folder location
    src_path = os.path.abspath(os.getcwd() + os.sep + "data")
    if os.path.exists(src_path):
        rename_jpgs(src_path)
        # Create a new folder to hold all the data
        location = os.getcwd()
        name = "segmentation_data"
        # new folder "segmentation_data_datetime"
        new_folder = file_utilities.mk_new_dir(name, location)
        # create subdirectories for each image type
        file_types = ["RGB", "SWIR", "NIR"]
        for file_type in file_types:
            new_path = os.path.join(new_folder, file_type)
            if not os.path.exists(new_path):
                os.mkdir(new_path)
            glob_str = (
                src_path
                + str(os.sep + "**" + os.sep) * 2
                + "preprocessed"
                + os.sep
                + file_type
                + os.sep
                + "*.jpg"
            )
            file_utilities.copy_files_to_dst(src_path, new_path, glob_str)
            RGB_path = os.path.join(new_folder, "RGB")
        return RGB_path
    else:
        print("ERROR: Cannot find the data directory in coastseg")
        raise Exception("ERROR: Cannot find the data directory in coastseg")


def save_config_files(
    save_location: str = "",
    roi_ids: list[str] = [],
    roi_settings: dict = {},
    shoreline_settings: dict = {},
    transects_gdf=None,
    shorelines_gdf=None,
    roi_gdf=None,
    epsg_code="epsg:4326",
):
    # save config files
    config_json = create_json_config(roi_settings, shoreline_settings, roi_ids=roi_ids)
    file_utilities.config_to_file(config_json, save_location)
    # save a config geodataframe with the rois, reference shoreline and transects
    if roi_gdf is not None:
        if not roi_gdf.empty:
            epsg_code = roi_gdf.crs
    config_gdf = create_config_gdf(
        rois_gdf=roi_gdf,
        shorelines_gdf=shorelines_gdf,
        transects_gdf=transects_gdf,
        epsg_code=epsg_code,
    )
    file_utilities.config_to_file(config_gdf, save_location)


def rename_jpgs(src_path: str) -> None:
    """Renames all the jpgs in the data directory in coastseg
    Args:
        src_path (str): full path to the data directory in coastseg
    """
    files_renamed = False
    for folder in os.listdir(src_path):
        folder_path = src_path + os.sep + folder
        # Split the folder name at the first _
        folder_id = folder.split("_")[0]
        folder_path = folder_path + os.sep + "jpg_files" + os.sep + "preprocessed"
        jpgs = glob.glob1(folder_path + os.sep, "*jpg")
        # Append folder id to basename of jpg if not already there
        for jpg in jpgs:
            if folder_id not in jpg:
                files_renamed = True
                base, ext = os.path.splitext(jpg)
                new_name = folder_path + os.sep + base + "_" + folder_id + ext
                old_name = folder_path + os.sep + jpg
                os.rename(old_name, new_name)
        if files_renamed:
            print(f"Renamed files in {src_path} ")


def do_rois_filepaths_exist(roi_settings: dict, roi_ids: list) -> bool:
    """Returns true if all rois have filepaths that exist
    Args:
        roi_settings (dict): settings of all rois on map
        roi_ids (list): ids of rois selected on map
    Returns:
        bool: True if all rois have filepaths that exist
    """
    # by default assume all filepaths exist
    does_filepath_exist = True
    for roi_id in roi_ids:
        filepath = str(roi_settings[roi_id]["filepath"])
        if not os.path.exists(filepath):
            # if filepath does not exist stop checking
            does_filepath_exist = False
            logger.info(f"filepath did not exist{filepath}")
            print("Some ROIs contained filepaths that did not exist")
            break
    logger.info(f"{does_filepath_exist} All rois filepaths exist")
    return does_filepath_exist


def do_rois_have_sitenames(roi_settings: dict, roi_ids: list) -> bool:
    """Returns true if all rois have "sitename" with non-empty string
    Args:
        roi_settings (dict): settings of all rois on map
        roi_ids (list): ids of rois selected on map

    Returns:
        bool: True if all rois have "sitename" with non-empty string
    """
    # by default assume all sitenames are not empty
    is_sitename_not_empty = True
    for roi_id in roi_ids:
        if roi_settings[roi_id]["sitename"] == "":
            # if sitename is empty means user has not downloaded ROI data
            is_sitename_not_empty = False
            break
    logger.info(f"{is_sitename_not_empty} All rois have non-empty sitenames")
    return is_sitename_not_empty


def were_rois_downloaded(roi_settings: dict, roi_ids: list) -> bool:
    """Returns true if rois were downloaded before. False if they have not
    Uses 'sitename' key for each roi to determine if roi was downloaded.
    And checks if filepath were roi is saved is valid
    If each roi's 'sitename' is not empty string returns true
    Args:
        roi_settings (dict): settings of all rois on map
        roi_ids (list): ids of rois selected on map

    Returns:
        bool: True means rois were downloaded before
    """
    # by default assume rois were downloaded
    is_downloaded = True
    if roi_settings is None:
        # if rois do not have roi_settings this means they were never downloaded
        is_downloaded = False
    elif roi_settings == {}:
        # if rois do not have roi_settings this means they were never downloaded
        is_downloaded = False
    elif roi_settings != {}:
        all_sitenames_exist = do_rois_have_sitenames(roi_settings, roi_ids)
        all_filepaths_exist = do_rois_filepaths_exist(roi_settings, roi_ids)
        is_downloaded = all_sitenames_exist and all_filepaths_exist
    # print correct message depending on whether ROIs were downloaded
    if is_downloaded:
        logger.info(f"Located previously downloaded ROI data.")
    elif is_downloaded == False:
        print(
            "Did not locate previously downloaded ROI data. To download the imagery for your ROIs click Download Imagery"
        )
        logger.info(
            f"Did not locate previously downloaded ROI data. To download the imagery for your ROIs click Download Imagery"
        )
    return is_downloaded


def create_roi_settings(
    settings: dict,
    selected_rois: dict,
    filepath: str,
    date_str: str = "",
) -> dict:
    """returns a dict of settings for each roi with roi id as the key.
    Example:
    "2": {
            "dates": ["2018-12-01", "2019-03-01"],
            "sat_list": ["L8"],
            "sitename": "ID_2_datetime10-19-22__04_00_34",
            "filepath": "C:\\CoastSeg\\data",
            "roi_id": "2",
            "polygon": [
                [
                    [-124.16930255115336, 40.8665390046026],
                    [-124.16950858759564, 40.878247531017706],
                    [-124.15408259844114, 40.878402930533994],
                    [-124.1538792781699, 40.8666943403763],
                    [-124.16930255115336, 40.8665390046026],
                ]
            ],
            "landsat_collection": "C01",
        },
        "3": {
            "dates": ["2018-12-01", "2019-03-01"],
            "sat_list": ["L8"],
            "sitename": "ID_3_datetime10-19-22__04_00_34",
            "filepath": "C:\\CoastSeg\\data",
            "roi_id": "3",
            "polygon": [
                [
                    [-124.16950858759564, 40.878247531017706],
                    [-124.16971474532464, 40.88995603272874],
                    [-124.15428603840094, 40.890111496009816],
                    [-124.15408259844114, 40.878402930533994],
                    [-124.16950858759564, 40.878247531017706],
                ]
            ],
            "landsat_collection": "C01",
        },

    Args:
        settings (dict): settings from coastseg_map.
        Must have keys ["sat_list","landsat_collection","dates"]
        selected_rois (dict): geojson dict of rois selected
        filepath (str): file path to directory to hold roi data
        date_str (str, optional): datetime formatted string. Defaults to "".

    Returns:
        dict: settings for each roi with roi id as the key
    """

    roi_settings = {}
    sat_list = settings["sat_list"]
    landsat_collection = settings["landsat_collection"]
    dates = settings["dates"]
    for roi in selected_rois["features"]:
        roi_id = str(roi["properties"]["id"])
        sitename = (
            "" if date_str == "" else "ID_" + str(roi_id) + "_datetime" + date_str
        )
        polygon = roi["geometry"]["coordinates"]
        inputs_dict = {
            "dates": dates,
            "sat_list": sat_list,
            "roi_id": roi_id,
            "polygon": polygon,
            "landsat_collection": landsat_collection,
            "sitename": sitename,
            "filepath": filepath,
            "include_T2": False,
        }
        roi_settings[roi_id] = inputs_dict
    return roi_settings


def scale(matrix: np.ndarray, rows: int, cols: int) -> np.ndarray:
    """returns resized matrix with shape(rows,cols)
        for 2d discrete labels
        for resizing 2d integer arrays
    Args:
        im (np.ndarray): 2d matrix to resize
        nR (int): number of rows to resize 2d matrix to
        nC (int): number of columns to resize 2d matrix to

    Returns:
        np.ndarray: resized matrix with shape(rows,cols)
    """
    src_rows = len(matrix)  # source number of rows
    src_cols = len(matrix[0])  # source number of columns
    tmp = [
        [
            matrix[int(src_rows * r / rows)][int(src_cols * c / cols)]
            for c in range(cols)
        ]
        for r in range(rows)
    ]
    return np.array(tmp).reshape((rows, cols))


def rescale_array(dat, mn, mx):
    """
    rescales an input dat between mn and mx
    Code from doodleverse_utils by Daniel Buscombe
    source: https://github.com/Doodleverse/doodleverse_utils
    """
    m = min(dat.flatten())
    M = max(dat.flatten())
    return (mx - mn) * (dat - m) / (M - m) + mn<|MERGE_RESOLUTION|>--- conflicted
+++ resolved
@@ -40,7 +40,6 @@
 logger = logging.getLogger(__name__)
 
 
-<<<<<<< HEAD
 def remove_rows(selected_items, gdf):
     if "dates" not in gdf.columns and "satname" not in gdf.columns:
         return gdf
@@ -79,335 +78,22 @@
     - sat_list (List[str]): A list containing satellite names to match against.
 
     Returns:
-    - List[int]: A list of integer indexes where the 'dates' and 'satname' in the data_dict
-                 match the provided lists. Returns an empty list if no matches are found or if the data_dict is empty.
-
-    Examples:
-    >>> data = {'dates': ['2021-01-01', '2021-01-02'], 'satname': ['sat1', 'sat2']}
-    >>> get_selected_indexes(data, ['2021-01-01'], ['sat1'])
-    [0]
-    """
-    if not data_dict:
-        return []
-    data_dict.setdefault("dates", [])
-    data_dict.setdefault("satname", [])
-    # Convert dictionary to DataFrame
-    df = pd.DataFrame(data_dict)
-
-    # Initialize an empty list to store selected indexes
-    selected_indexes = []
-
-    # Iterate over dates and satellite names, and get the index of the first matching row
-    for date, sat in zip(dates_list, sat_list):
-        match = df[(df["dates"] == date) & (df["satname"] == sat)]
-        if not match.empty:
-            selected_indexes.append(match.index[0])
-
-    return selected_indexes
-
-
-def update_transect_time_series(
-    filepaths: List[str], dates_list: List[datetime]
-) -> None:
-    """
-    Updates a series of CSV files by removing rows based on certain dates.
-
-    :param filepaths: A list of file paths to the CSV files.
-    :param dates_list: A list of datetime objects representing the dates to be filtered out.
-    :return: None
-    """
-    for filepath in filepaths:
-        # Read the CSV file into a DataFrame
-        df = pd.read_csv(filepath)
-
-        # Format the dates to match the format in the CSV file
-        formatted_dates = [
-            date.strftime("%Y-%m-%d %H:%M:%S+00:00") for date in dates_list
-        ]
-        # Keep only the rows where the 'dates' column isn't in the list of formatted dates
-        df = df[~df["dates"].isin(formatted_dates)]
-        # Write the updated DataFrame to the same CSV file
-        df.to_csv(filepath, index=False)
-
-
-def extract_dates_and_sats(
-    selected_items: List[str],
-) -> Tuple[List[datetime], List[str]]:
-    """
-    Extract the dates and satellite names from a list of selected items.
-
-    Args:
-        selected_items: A list of strings, where each string is in the format "satname_dates".
-
-    Returns:
-        A tuple of two lists: the first list contains datetime objects corresponding to the dates in the selected items,
-        and the second list contains the satellite names in the selected items.
-    """
-    dates_list = []
-    sat_list = []
-    for criteria in selected_items:
-        satname, dates = criteria.split("_")
-        sat_list.append(satname)
-        dates_list.append(
-            datetime.strptime(dates, "%Y-%m-%d %H:%M:%S").replace(tzinfo=timezone.utc)
-        )
-    return dates_list, sat_list
-
-
-def transform_data_to_nested_arrays(
-    data_dict: Dict[str, Union[List[Union[int, float, np.ndarray]], np.ndarray]]
-) -> Dict[str, np.ndarray]:
-    """
-    Convert a dictionary of data to a new dictionary with nested NumPy arrays.
-
-    Args:
-        data_dict: A dictionary of data, where each value is either a list of integers, floats, or NumPy arrays, or a NumPy array.
-
-    Returns:
-        A new dictionary with the same keys as `data_dict`, where each value is a NumPy array or a nested NumPy array.
-
-    Raises:
-        TypeError: If `data_dict` is not a dictionary, or if any value in `data_dict` is not a list or NumPy array.
-    """
-    transformed_dict = {}
-    for key, items in data_dict.items():
-        if any(isinstance(element, np.ndarray) for element in items):
-            nested_array = np.empty(len(items), dtype=object)
-            for index, array_element in enumerate(items):
-                nested_array[index] = array_element
-            transformed_dict[key] = nested_array
-        else:
-            transformed_dict[key] = np.array(items)
-    return transformed_dict
-
-
-def process_data_input(data):
-    """
-    Process the data input and transform it to nested arrays.
-
-    Parameters:
-    data (dict or str): The data input to process. If data is a string, it is assumed to be the full path to the JSON file.
-
-    Returns:
-    dict: The processed data as nested arrays.
-    """
-    # Determine if data is a dictionary or a file path
-    if isinstance(data, dict):
-        data_dict = data
-    elif isinstance(data, str):
-        # Load data from the JSON file
-        if os.path.exists(data):
-            data_dict = file_utilities.load_data_from_json(data)
-        else:
-            return None
-    else:
-        raise TypeError("data must be either a dictionary or a string file path.")
-
-    # Transform data to nested arrays
-    new_dict = transform_data_to_nested_arrays(data_dict)
-    return new_dict
-
-
-def update_extracted_shorelines_dict_transects_dict(
-    session_path, filename, dates_list, sat_list
-):
-    json_file = os.path.join(session_path, filename)
-    if os.path.exists(json_file) and os.path.isfile(json_file):
-        # read the data from the json file 
-        data = file_utilities.load_data_from_json(json_file)
-        # processes the data into nested arrays
-        extracted_shorelines_dict = process_data_input(data)
-        if extracted_shorelines_dict is not None:
-            # Get the indexes of the selected items in the extracted_shorelines_dict
-            selected_indexes = get_selected_indexes(
-                extracted_shorelines_dict, dates_list, sat_list
-            )
-            # attempt to delete the selected indexes from the "transect_cross_distances.json"
-            transect_cross_distances_path = os.path.join(
-                session_path, "transects_cross_distances.json"
-            )
-            # if the transect_cross_distances.json exists then delete the selected indexes from it
-            if os.path.exists(transect_cross_distances_path) and os.path.isfile(
-                transect_cross_distances_path
-            ):
-                transects_dict = process_data_input(transect_cross_distances_path)
-                if transects_dict is not None:
-                    # Delete the selected indexes from the transects_dict
-                    transects_dict = delete_selected_indexes(
-                        transects_dict, selected_indexes
-                    )
-                    file_utilities.to_file(
-                        transects_dict, transect_cross_distances_path
-                    )
-
-            # Delete the selected indexes from the extracted_shorelines_dict
-            extracted_shorelines_dict = delete_selected_indexes(
-                extracted_shorelines_dict, selected_indexes
-            )
-            file_utilities.to_file(extracted_shorelines_dict, json_file)
-
-
-# def update_selected_shorelines_dict(
-#     data_input: Union[Dict[str, Any], str],
-#     selected_items: List[Tuple[str, str]],
-# ) -> None:
-#     new_dict = process_data_input(data_input)
-
-#     # Extract dates and satellite names from the selected items
-#     dates_list, sat_list = extract_dates_and_sats(selected_items)
-
-#     # Get the indexes of the selected items in the new_dict
-#     selected_indexes = get_selected_indexes(new_dict, dates_list, sat_list)
-
-#     # Delete the selected indexes from the new_dict
-#     if selected_indexes:
-#         for key in new_dict.keys():
-#             new_dict[key] = np.delete(new_dict[key], selected_indexes)
-
-#     return new_dict
-
-
-def delete_selected_indexes(input_dict, selected_indexes):
-    """
-    Delete the selected indexes from the transects_dict.
-
-    Parameters:
-    input_dict (dict): The transects dictionary to modify.
-    selected_indexes (list): The indexes to delete.
-
-    Returns:
-    dict: The modified transects dictionary.
-    """
-    for key in input_dict.keys():
-        input_dict[key] = np.delete(input_dict[key], selected_indexes)
-    return input_dict
-
-
-# def update_selected_shorelines_dict(
-#     data_input: Union[Dict[str, Any], str],
-#     selected_items: List[Tuple[str, str]],
-#     session_path: str = "",
-#     filename: str = "",
-# ) -> None:
-#     # Determine if data_input is a dictionary or a file path
-#     if isinstance(data_input, dict):
-#         data = data_input
-#     elif isinstance(data_input, str):
-#         if not session_path or not filename:
-#             raise ValueError(
-#                 "If data_input is a file path, session_path and filename must be provided."
-#             )
-#         # Define the full path to the JSON file
-#         json_file = os.path.join(session_path, filename)
-#         # Load data from the JSON file
-#         if os.path.exists(json_file):
-#             data = file_utilities.load_data_from_json(json_file)
-#         else:
-#             return None
-#     else:
-#         raise TypeError("data_input must be either a dictionary or a string file path.")
-
-#     # Transform data to nested arrays
-#     new_dict = transform_data_to_nested_arrays(data)
-
-#     # Extract dates and satellite names from the selected items
-#     dates_list, sat_list = extract_dates_and_sats(selected_items)
-
-#     # Get the indexes of the selected items in the new_dict
-#     selected_indexes = get_selected_indexes(new_dict, dates_list, sat_list)
-
-#     # Delete the selected indexes from the new_dict
-#     if selected_indexes:
-#         for key in new_dict.keys():
-#             new_dict[key] = np.delete(new_dict[key], selected_indexes)
-
-#     return new_dict
-
-
-def create_new_config(roi_ids: list, settings: dict, roi_settings: dict) -> dict:
-=======
-def load_settings(
-    filepath: str = "",
-    keys: set = (
-        "model_session_path",
-        "apply_cloud_mask",
-        "image_size_filter",
-        "pan_off",
-        "save_figure",
-        "adjust_detection",
-        "check_detection",
-        "landsat_collection",
-        "sat_list",
-        "dates",
-        "sand_color",
-        "cloud_thresh",
-        "cloud_mask_issue",
-        "min_beach_area",
-        "min_length_sl",
-        "output_epsg",
-        "sand_color",
-        "pan_off",
-        "max_dist_ref",
-        "dist_clouds",
-        "percent_no_data",
-        "max_std",
-        "min_points",
-        "along_dist",
-        "max_range",
-        "min_chainage",
-        "multiple_inter",
-        "prc_multiple",
-    ),
-):
->>>>>>> 827356b8
-    """
-    Loads settings from a JSON file and applies them to the object.
-    Args:
-        filepath (str, optional): The filepath to the JSON file containing the settings. Defaults to an empty string.
-        keys (list or set, optional): A list of keys specifying which settings to load from the JSON file. If empty, no settings are loaded. Defaults to a set with the following
-        "sat_list",
-                                                    "dates",
-                                                    "cloud_thresh",
-                                                    "cloud_mask_issue",
-                                                    "min_beach_area",
-                                                    "min_length_sl",
-                                                    "output_epsg",
-                                                    "sand_color",
-                                                    "pan_off",
-                                                    "max_dist_ref",
-                                                    "dist_clouds",
-                                                    "percent_no_data",
-                                                    "max_std",
-                                                    "min_points",
-                                                    "along_dist",
-                                                    "max_range",
-                                                    "min_chainage",
-                                                    "multiple_inter",
-                                                    "prc_multiple".
-    Returns:
-        None
-    """
-    # Convert keys to a list if a set is passed
-    if isinstance(keys, set):
-        keys = list(keys)
-    new_settings = file_utilities.read_json_file(filepath, raise_error=False)
-    logger.info(
-        f"all of new settings read from file : {filepath} \n {new_settings.keys()}"
-    )
-    # if no keys are passed then use all of the keys in the settings file
-    if not keys:
-        keys = new_settings.keys()
-    # filter the settings to keep only the keys passed
-    filtered_settings = {k: new_settings[k] for k in keys if k in new_settings}
-    # read the nested settings located in the sub dictionary "settings" and keep only the keys passed
-    nested_settings = new_settings.get("settings", {})
-    nested_settings = {k: nested_settings[k] for k in keys if k in nested_settings}
-    logger.info(
-        f"all of new nested settings read from file : {filepath} \n {new_settings.keys()}"
-    )
-    # combine the settings into one dictionary WARNING this could overwrite items in both settings
-    filtered_settings.update(**nested_settings)
-    return filtered_settings
+    -----------
+    new_config: dict
+        A dictionary containing the combined settings and ROI settings, as well as the ROI IDs.
+    """
+    new_config = {
+        "settings": {},
+        "roi_ids": [],
+    }
+    if isinstance(roi_ids, str):
+        roi_ids = [roi_ids]
+    if not all(roi_id in roi_settings.keys() for roi_id in roi_ids):
+        raise ValueError(f"roi_ids {roi_ids} not in roi_settings {roi_settings.keys()}")
+    new_config = {**new_config, **roi_settings}
+    new_config["roi_ids"].extend(roi_ids)
+    new_config["settings"] = settings
+    return new_config
 
 
 def save_new_config(path: str, roi_ids: list, destination: str) -> dict:
