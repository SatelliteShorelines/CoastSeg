--- conflicted
+++ resolved
@@ -33,11 +33,7 @@
 import requests
 import shapely
 from ipyfilechooser import FileChooser
-<<<<<<< HEAD
 from ipywidgets import HTML, HBox, Layout, ToggleButton, VBox
-=======
-from ipywidgets import HTML, HBox, Layout, ToggleButton, VBox, Button
->>>>>>> b5245661
 from PIL import Image
 from pyproj import CRS, Transformer
 from requests.exceptions import SSLError
@@ -90,20 +86,6 @@
         force (bool, optional): Forces re-authentication if True. Defaults to False.
         **kwargs: Additional keyword arguments for `ee.Initialize()`.
 
-<<<<<<< HEAD
-=======
-    Arguments:
-    -----------
-    - auth_mode (str, optional): The authentication mode
-      'gcloud' and 'colab' methods are not supported.
-       See https://developers.google.com/earth-engine/guides/auth for more details.
-    - print_mode (bool, optional): Whether to print initialization messages. Defaults to True.
-    - auth_args (dict, optional): Additional arguments for authentication. Defaults to {}.
-    - project (str, optional): The project to initialize GEE with. Defaults to an empty string.
-    - force (bool, optional): Forces re-authentication if True. Defaults to False.
-    - **kwargs: Additional keyword arguments for `ee.Initialize()`.
-
->>>>>>> b5245661
     Raises:
         ValueError: If an unsupported authentication mode is specified.
         Exception: If initialization fails after authentication.
@@ -112,74 +94,28 @@
     if auth_mode in ["gcloud", "colab"]:
         raise ValueError(f"{auth_mode} authentication is not supported.")
 
-<<<<<<< HEAD
     # separate the force argument from the auth_kwargs
     if "force" in auth_kwargs:
         force = auth_kwargs["force"]
         del auth_kwargs["force"]
-=======
-    # separate the force argument from the auth_args
-    if "force" in auth_args:
-        force = auth_args["force"]
-        del auth_args["force"]
->>>>>>> b5245661
 
     # Update authentication arguments
     if auth_mode:
         auth_kwargs["auth_mode"] = auth_mode
     if project:
         kwargs["project"] = project
-<<<<<<< HEAD
-=======
-
-    # Authenticate and initialize
-    authenticate_and_initialize(print_mode, force, auth_args, kwargs)
->>>>>>> b5245661
 
     # Authenticate and initialize
     authenticate_and_initialize(print_mode, force, auth_kwargs, init_kwargs=kwargs)
 
-<<<<<<< HEAD
 
 def needs_authentication(force: bool) -> bool:
     """Decide whether we must (re)authenticate."""
     if force:
         return True
-=======
-def authenticate_and_initialize(
-    print_mode: bool,
-    force: bool,
-    auth_args: dict,
-    kwargs: dict,
-    attempt: int = 1,
-    max_attempts: int = 2,
-):
-    """
-    Handles the authentication and initialization of Google Earth Engine.
-
-    Args:
-        print_mode (bool): Flag indicating whether to print status messages.
-        force (bool): Flag indicating whether to force authentication.
-        auth_args (dict): Dictionary of authentication arguments for ee.Authenticate().
-        kwargs (dict): Dictionary of initialization arguments for ee.Initialize().
-        attempt (int): Current attempt number for authentication.
-        max_attempts (int): Maximum number of authentication attempts.
-    """
-    print(
-        f"kwargs {kwargs} force {force} auth_args {auth_args} print_mode {print_mode} attempt {attempt} max_attempts {max_attempts}"
-    )
-    logger.info(
-        f"kwargs {kwargs} force {force} auth_args {auth_args} print_mode {print_mode} attempt {attempt} max_attempts {max_attempts}"
-    )
-    if print_mode:
-        print(
-            f"{'Forcing authentication and ' if force else ''}Initializing Google Earth Engine...\n"
-        )
->>>>>>> b5245661
     try:
         return not gee_credentials_exist()  # your helper
     except Exception as e:
-<<<<<<< HEAD
         logger.debug("Credential check failed; proceeding without forced auth: %s", e)
         return False
 
@@ -207,98 +143,6 @@
         )
     return f"An error occurred: {s}"
 
-=======
-        error_message = str(e)
-        if "Please refresh your Google authentication token" in error_message:
-            print("Please refresh your Google authentication token.\n")
-        elif "Credentials file not found" in error_message:
-            print(
-                "Credentials file not found. Please authenticate with Google Earth Engine:\n"
-            )
-        else:
-            print(f"An error occurred: {error_message}\n")
-
-        # Re-attempt authentication only if attempts are less than max_attempts
-        if attempt < max_attempts:
-            print(
-                f"Re-attempting authentication (Attempt {attempt + 1}/{max_attempts})...\n"
-            )
-            authenticate_and_initialize(
-                print_mode, True, auth_args, kwargs, attempt + 1, max_attempts
-            )  # Force re-authentication on retry
-        else:
-            raise Exception(
-                f"Failed to initialize Google Earth Engine after {attempt} attempts: {error_message}"
-            )
-
-
-def merge_tide_corrected_with_raw_timeseries(session_path, tide_timeseries):
-    """
-    Merges tide-corrected timeseries data with raw timeseries data to add columns such as the classifier scores,thresholds
-    and other relevant information to the tide-corrected timeseries data.
-
-    If the timeseries passed in is not the tide corrected one then it is returned as is.
-
-    This function takes a session path and a tide timeseries DataFrame,
-    converts the 'dates' column in the tide timeseries to datetime format,
-    and attempts to find and read a raw timeseries CSV file in the specified
-    session path. It then merges the tide timeseries with the raw timeseries
-    on the 'dates' and 'transect_id' columns, excluding certain columns from
-    the raw timeseries.
-
-    Parameters:
-    session_path (str): The file path to the session directory where the raw
-                        timeseries CSV file is located.
-    tide_timeseries (pd.DataFrame): A DataFrame containing the tide-corrected
-                                    timeseries data with a 'dates' column.
-
-    Returns:
-    pd.DataFrame: A DataFrame containing the merged timeseries data. If the
-                    raw timeseries file is not found, returns the original
-                    tide_timeseries DataFrame.
-    """
-    # if the tides dataframe already has the columns from the model scores then we don't need to merge
-    model_cols = [
-        "classifier_model_score",
-        "classifier_threshold",
-        "segmentation_model_score",
-        "segmentation_threshold",
-    ]
-    if any(col in tide_timeseries.columns for col in model_cols):
-        return tide_timeseries
-    tide_timeseries["dates"] = pd.to_datetime(tide_timeseries["dates"], utc=True)
-    # check if the tide timseries has a column called 'tide'
-    if "tide" not in tide_timeseries.columns:
-        return tide_timeseries
-    try:
-        raw_time_series_location = file_utilities.find_file_by_regex(
-            session_path, r"^raw_transect_time_series_merged\.csv$"
-        )
-    except FileNotFoundError as e:
-        logger.warning(
-            f"Could not find raw_transect_time_series_merged.csv in {session_path}"
-        )
-        return tide_timeseries
-
-    df = pd.read_csv(raw_time_series_location)
-    df["dates"] = pd.to_datetime(df["dates"], utc=True)
-    # Drop the columns we don't want to include in the final merged dataframe
-    raw_timseries = df.drop(
-        columns=["shore_x", "shore_y", "x", "y", "cross_distance"], errors="ignore"
-    )
-    # drop any unnamed columns
-    raw_timseries = raw_timseries.loc[
-        :, ~raw_timseries.columns.str.contains("^Unnamed")
-    ]
-
-    # convert both transect_id columns to string to avoid merge issues
-    tide_timeseries["transect_id"] = tide_timeseries["transect_id"].astype(str)
-    raw_timseries["transect_id"] = raw_timseries["transect_id"].astype(str)
-    return pd.merge(
-        tide_timeseries, raw_timseries, on=["dates", "transect_id"], how="left"
-    )
-
->>>>>>> b5245661
 
 def gee_credentials_path():
     """Return the default path to the Earth Engine credentials file."""
@@ -320,7 +164,6 @@
         print("No credentials file found to delete.")
 
 
-<<<<<<< HEAD
 def authenticate_and_initialize(
     print_mode: bool,
     force: bool,
@@ -330,10 +173,6 @@
 ) -> None:
     """
     Handles the authentication and initialization of Google Earth Engine.
-=======
-    # Convert DataFrame back to dictionary
-    updated_dict = df.to_dict("list")
->>>>>>> b5245661
 
     Args:
         print_mode (bool): Flag indicating whether to print status messages.
@@ -343,7 +182,6 @@
         attempt (int): Current attempt number for authentication.
         max_attempts (int): Maximum number of authentication attempts.
 
-<<<<<<< HEAD
     Raises:
         RuntimeError: If authentication or initialization fails after the maximum number of attempts.
 
@@ -388,94 +226,19 @@
                 # On retries, always force re-auth
                 force = True
                 continue
-=======
-
-def filter_extract_dict(
-    gdf: gpd.GeoDataFrame,
-    extracted_shorelines_dict: Dict[str, Union[List[np.ndarray], np.ndarray]],
-    output_crs: str,
-) -> Dict[str, Union[List[np.ndarray], np.ndarray]]:
-    """
-    Filters and updates the extracted shorelines dictionary based on the selected indexes from a GeoDataFrame.
-
-    Args:
-        gdf (GeoDataFrame): The a GeoDataFrame containing  filtered shorelines.
-        - Gdf must have columns 'satname' and 'date' representing the satellite name and date of the shoreline data.
-        extracted_shorelines_dict (dict): The extracted shorelines dictionary to be updated. It contains the following:
-        - The dictionary must contain a key 'shorelines' with a list of NumPy arrays representing the shorelines.
-        - The dictionary must also contain a key 'dates' with a list of dates corresponding to the shorelines.
-        - The dictionary must also contain a key 'satname' with a list of satellite names corresponding to the shorelines.
-        output_crs (str): The output crs to convert the gdf to so its in the same crs as the shoreline arrays in extracted_shorelines_dict.
-    Returns:
-        dict: The updated extracted shorelines dictionary. That has removed any shorelines that are not in the gdf.
-
-    """
-    sats = np.array(gdf.satname)
-    dates = np.array(pd.to_datetime(gdf["date"]).dt.tz_localize("UTC"))
-    selected_indexes = get_selected_indexes(
-        extracted_shorelines_dict, dates_list=dates, sat_list=sats
-    )
-    # convert gdf to the output epsg otherwise output dict will not be in correct crs
-    projected_gdf = gdf.to_crs(output_crs)
-
-    # update the extracted_shorelines_dict with the selected indexes
-    for idx in selected_indexes:
-        extracted_shorelines_dict["shorelines"][idx] = np.array(
-            projected_gdf.iloc[idx].geometry.coords
-        )
-
-    # Check if any shorelines were removed from the gdf that are still in the extracted_shorelines_dict
-    extracted_shorelines_dict = delete_unmatched_rows(
-        extracted_shorelines_dict, dates_list=dates, sat_list=sats
-    )
-    return extracted_shorelines_dict
->>>>>>> b5245661
 
             raise RuntimeError(
                 f"Failed to initialize Google Earth Engine after {max_attempts} attempts"
             ) from e
 
-<<<<<<< HEAD
 
 def merge_tide_corrected_with_raw_timeseries(
     session_path: str, tide_timeseries: pd.DataFrame
 ) -> pd.DataFrame:
-=======
-def arr_to_LineString(coords):
-    """
-    Makes a line feature from a list of xy tuples
-    inputs: coords
-    outputs: line
-    """
-    points = [None] * len(coords)
-    i = 0
-    for xy in coords:
-        points[i] = shapely.geometry.Point(xy)
-        i = i + 1
-    line = shapely.geometry.LineString(points)
-    return line
-
-
-def LineString_to_arr(line):
-    """
-    Makes an array from linestring
-    inputs: line
-    outputs: array of xy tuples
->>>>>>> b5245661
     """
     Merges tide-corrected timeseries data with raw timeseries data to add columns such as classifier scores, thresholds, and other relevant information to the tide-corrected timeseries data.
 
-<<<<<<< HEAD
     If the timeseries passed in is not the tide-corrected one, then it is returned as is.
-=======
-
-def ref_poly_filter(
-    ref_poly_gdf: gpd.GeoDataFrame, raw_shorelines_gdf: gpd.GeoDataFrame
-) -> gpd.GeoDataFrame:
-    """
-    Filters shorelines that are within a reference polygon.
-    filters extracted shorelines that are not contained within a reference region/polygon
->>>>>>> b5245661
 
     Args:
         session_path (str): The file path to the session directory where the raw timeseries CSV file is located.
@@ -484,7 +247,6 @@
     Returns:
         pd.DataFrame: A DataFrame containing the merged timeseries data. If the raw timeseries file is not found, returns the original tide_timeseries DataFrame.
     """
-<<<<<<< HEAD
     # if the tides dataframe already has the columns from the model scores then we don't need to merge
     model_cols = [
         "classifier_model_score",
@@ -524,61 +286,14 @@
     raw_timseries["transect_id"] = raw_timseries["transect_id"].astype(str)
     return pd.merge(
         tide_timeseries, raw_timseries, on=["dates", "transect_id"], how="left"
-=======
-    if ref_poly_gdf.empty:
-        return raw_shorelines_gdf
-
-    ##First need to get rid of lines that are completely outside of the ref polygon
-    ref_polygon = ref_poly_gdf.geometry
-    buffer_vals = [None] * len(raw_shorelines_gdf)
-    for i in range(len(raw_shorelines_gdf)):
-        line_entry = raw_shorelines_gdf.iloc[i]
-        line = line_entry.geometry
-        # if any of the polygons intersect with the line, then it is within the buffer
-        bool_val = np.any(ref_polygon.intersects(line).values)
-        buffer_vals[i] = bool_val
-    # add whether the line is within the buffer to the GeoDataFrame
-    raw_shorelines_gdf["buffer_vals"] = buffer_vals
-    # filter out lines that are not within the buffer
-    shorelines_gdf_filter = raw_shorelines_gdf[raw_shorelines_gdf["buffer_vals"]]
-
-    ##Now get rid of points that lie outside ref polygon but preserve the rest of the shoreline
-    new_lines = [None] * len(shorelines_gdf_filter)
-    for i in range(len(shorelines_gdf_filter)):
-        line_entry = shorelines_gdf_filter.iloc[i]
-        line = line_entry.geometry
-        line_arr = LineString_to_arr(line)
-        bool_vals = [None] * len(line_arr)
-        j = 0
-        for point in line_arr:
-            point = geometry.Point(point)
-            contains_series = ref_polygon.contains(point)
-            # if the point is within any of the polygons, then it is within the buffer
-            bool_val = contains_series.any()
-            bool_vals[j] = bool_val
-            j = j + 1
-        new_line_arr = line_arr[bool_vals]
-        new_line_LineString = arr_to_LineString(new_line_arr)
-        new_lines[i] = new_line_LineString
-
-    ##Assign the new geometries, save the output
-    shorelines_gdf_filter["geometry"] = new_lines
-    shorelines_gdf_filter = shorelines_gdf_filter.drop(
-        columns=["buffer_vals"], errors="ignore"
->>>>>>> b5245661
-    )
-
-
-<<<<<<< HEAD
+    )
+
+
 def merge_dataframes(
     df1: pd.DataFrame,
     df2: pd.DataFrame,
     columns_to_merge_on: Collection[str] = {"transect_id", "dates"},
 ) -> pd.DataFrame:
-=======
-
-def merge_dataframes(df1, df2, columns_to_merge_on=set(["transect_id", "dates"])):
->>>>>>> b5245661
     """
     Merges two DataFrames based on column names provided in columns_to_merge_on (default: "transect_id", "dates").
 
@@ -611,13 +326,9 @@
     return config_json
 
 
-<<<<<<< HEAD
 def update_downloaded_configs(
     roi_settings: Dict[str, Any], roi_ids: Optional[List[str]] = None
 ) -> None:
-=======
-def update_downloaded_configs(roi_settings: dict, roi_ids: list = None):
->>>>>>> b5245661
     """
     Update the downloaded configuration files for the specified ROI(s).
 
@@ -662,11 +373,7 @@
 
 
 def extract_roi_settings(
-<<<<<<< HEAD
     json_data: dict, fields_of_interest: set = set(), roi_ids: Optional[list] = None
-=======
-    json_data: dict, fields_of_interest: set = set(), roi_ids: list = None
->>>>>>> b5245661
 ) -> dict:
     """
     Extracts the settings for regions of interest (ROI) from the given JSON data.
@@ -699,35 +406,23 @@
     return roi_settings
 
 
-<<<<<<< HEAD
 def update_roi_settings(
     roi_settings: Dict[str, Dict[str, Any]],
     key: str,
     value: Any,
     add_if_missing: bool = False,
 ) -> Dict[str, Dict[str, Any]]:
-=======
-def update_roi_settings(roi_settings, key, value, add_if_missing=False):
->>>>>>> b5245661
     """
     Updates a specific key in all ROI settings dictionaries. Optionally adds the key if it's missing.
 
     Args:
-<<<<<<< HEAD
         roi_settings (Dict[str, Dict[str, Any]]): Dictionary of ROI settings (dict of dicts).
-=======
-        roi_settings (dict): Dictionary of ROI settings (dict of dicts).
->>>>>>> b5245661
         key (str): The key to update in each ROI's settings.
         value (Any): The value to assign to the key.
         add_if_missing (bool): If True, adds the key even if it doesn't exist. Default is False.
 
     Returns:
-<<<<<<< HEAD
         Dict[str, Dict[str, Any]]: The updated ROI settings dictionary.
-=======
-        dict: The updated ROI settings dictionary.
->>>>>>> b5245661
     """
     for settings in roi_settings.values():
         if add_if_missing or key in settings:
@@ -735,11 +430,7 @@
     return roi_settings
 
 
-<<<<<<< HEAD
 def process_roi_settings(json_data: Dict[str, Any], data_path: str) -> Dict[str, Any]:
-=======
-def process_roi_settings(json_data, data_path) -> dict:
->>>>>>> b5245661
     """
     Process the ROI settings from the given JSON data and update the filepath to be the data_path.
 
@@ -756,13 +447,9 @@
     return roi_settings
 
 
-<<<<<<< HEAD
 def get_missing_roi_dirs(
     roi_settings: Dict[str, Any], roi_ids: Optional[List[str]] = None
 ) -> Dict[str, str]:
-=======
-def get_missing_roi_dirs(roi_settings: dict, roi_ids: list = None) -> dict:
->>>>>>> b5245661
     """
     Get the missing ROI directories based on the provided ROI settings and data path.
 
@@ -1056,11 +743,7 @@
 
 def load_settings(
     filepath: str = "",
-<<<<<<< HEAD
     keys: Iterable[str] = {
-=======
-    keys: set = {
->>>>>>> b5245661
         "months_list",
         "model_session_path",
         "apply_cloud_mask",
@@ -1094,45 +777,15 @@
         "prc_multiple",
     },
     new_settings: dict = {},
-<<<<<<< HEAD
 ) -> dict:
-=======
-):
->>>>>>> b5245661
     """
     Loads settings from a JSON file and applies them to the object.
 
     Args:
         filepath (str, optional): The filepath to the JSON file containing the settings. Defaults to an empty string.
-<<<<<<< HEAD
         keys (list or set, optional): A list of keys specifying which settings to load from the JSON file. If empty, no settings are loaded.
         new_settings (dict, optional): A dictionary containing new settings to apply to the object. Defaults to an empty dictionary.
 
-=======
-        keys (list or set, optional): A list of keys specifying which settings to load from the JSON file. If empty, no settings are loaded. Defaults to a set with the following
-                                                    "sat_list",
-                                                    "dates",
-                                                    "download_cloud_thresh"
-                                                    "min_roi_coverage"
-                                                    "cloud_thresh",
-                                                    "cloud_mask_issue",
-                                                    "min_beach_area",
-                                                    "min_length_sl",
-                                                    "output_epsg",
-                                                    "sand_color",
-                                                    "pan_off",
-                                                    "max_dist_ref",
-                                                    "dist_clouds",
-                                                    "percent_no_data",
-                                                    "max_std",
-                                                    "min_points",
-                                                    "along_dist",
-                                                    "max_range",
-                                                    "min_chainage",
-                                                    "multiple_inter",
-                                                    "prc_multiple".
-        new_settings(dict, optional): A dictionary containing new settings to apply to the object. Defaults to an empty dictionary.
->>>>>>> b5245661
     Returns:
         dict: The filtered and combined settings dictionary.
     """
@@ -1557,11 +1210,7 @@
     return bad_files  # Optionally return the list of bad files
 
 
-<<<<<<< HEAD
 def calculate_image_area(filepath: str, pixel_size: int) -> float:  #
-=======
-def calculate_image_area(filepath: str, pixel_size: int) -> float:#
->>>>>>> b5245661
     """
     Calculate the area of an image in square kilometers.
 
@@ -1705,7 +1354,6 @@
 
 
 def extract_date_from_filename(filename: str) -> str:
-<<<<<<< HEAD
     """
     Extracts the first instance date string "YYYY-MM-DD-HH-MM-SS" from a filename.
 
@@ -1718,11 +1366,6 @@
     Example:
         >>> extract_date_from_filename("2024-05-28-22-18-07_S2_ID_1_datetime11-04-24__04_30_52_ms.tif")
         "2024-05-28-22-18-07"
-=======
-    """Extracts the first instance date string "YYYY-MM-DD-HH-MM-SS" from a filename.
-    - The date string is expected to be in the format "YYYY-MM-DD-HH-MM-SS".
-    - Example 2024-05-28-22-18-07 would be extracted from "2024-05-28-22-18-07_S2_ID_1_datetime11-04-24__04_30_52_ms.tif"
->>>>>>> b5245661
     """
     pattern = r"^\d{4}-\d{2}-\d{2}-\d{2}-\d{2}-\d{2}"
     match = re.match(pattern, filename)
@@ -1731,22 +1374,6 @@
     else:
         return ""
 
-<<<<<<< HEAD
-=======
-
-def get_filtered_dates_dict(
-    directory: str,
-    file_type: str,
-) -> dict:
-    """
-    Scans the directory for files with the given file_type and extracts the date from the filename and returns a dictionary with the satellite name as the key and a set of dates as the value.
-
-
-    Parameters:
-    -----------
-    directory : str
-        The directory where the files are located.
->>>>>>> b5245661
 
 def get_filtered_dates_dict(
     directory: str,
@@ -1760,19 +1387,12 @@
         file_type (str): The filetype of the files to be included (e.g., 'jpg').
 
     Returns:
-<<<<<<< HEAD
         Dict[str, Set[str]]: A dictionary where each key is a satellite name and each value is a set of dates
             in the format "YYYY-MM-DD-HH-MM-SS" representing when the scene was captured.
-=======
-    --------
-    dict
-        a dictionary where each key is a satellite name and each value is a set of the dates in the format "YYYY-MM-DD-HH-MM-SS" that represents the time the scene was captured.
->>>>>>> b5245661
 
     Example:
         >>> get_filtered_dates_dict("/path/to/files", "jpg")
         {
-<<<<<<< HEAD
             "L5":{'2014-12-19-18-22-40',},
             "L7":{},
             "L8":{'2014-12-19-18-22-40',},
@@ -1780,15 +1400,6 @@
             "S2":{},
             "S1":{}
         }
-=======
-        "L5":{'2014-12-19-18-22-40',},
-        "L7":{},
-        "L8":{'2014-12-19-18-22-40',},
-        "L9":{},
-        "S2":{},
-    }
-
->>>>>>> b5245661
     """
     satellites = {
         "L5": set(),
@@ -1823,11 +1434,7 @@
 
 def filter_metadata_with_dates(
     metadata: dict, directory: str, file_type: str = "jpg"
-<<<<<<< HEAD
 ) -> dict[str, Any]:
-=======
-) -> dict[str]:
->>>>>>> b5245661
     """
     This function filters metadata to include only those files that exist in the given directory.
 
@@ -2027,59 +1634,6 @@
     prefix = random_prefix(prefix_length)
     return [prefix + str(i) for i in range(1, num_ids + 1)]
 
-<<<<<<< HEAD
-=======
-
-def export_dataframe_as_geojson(
-    data: pd.DataFrame,
-    output_file_path: str,
-    x_col: str,
-    y_col: str,
-    id_col: str,
-    columns_to_keep: List[str] = None,
-) -> str:
-    """
-    Export specified columns from a CSV file to a GeoJSON format, labeled by a unique identifier.
-
-    Parameters:
-    - data: pd.DataFrame, the input data.
-    - output_file_path: str, path for the output GeoJSON file.
-    - x_col: str, column name for the x coordinates (longitude).
-    - y_col: str, column name for the y coordinates (latitude).
-    - id_col: str, column name for the unique identifier (transect id).
-    - columns_to_keep: List[str], list of columns to keep in the output GeoJSON file. Defaults to None.
-
-    Returns:
-    - str, path for the created GeoJSON file.
-    """
-
-    # Convert to GeoDataFrame
-    gdf = gpd.GeoDataFrame(
-        data,
-        geometry=[Point(xy) for xy in zip(data[x_col], data[y_col])],
-        crs="EPSG:4326",
-    )
-
-    if columns_to_keep:
-        columns_to_keep.append(id_col)
-        columns_to_keep.append("geometry")
-        gdf = gdf[columns_to_keep].copy()
-        if "dates" in gdf.columns:
-            gdf["dates"] = pd.to_datetime(gdf["dates"]).dt.tz_convert(None)
-        if "date" in gdf.columns:
-            gdf["date"] = pd.to_datetime(gdf["date"]).dt.tz_convert(None)
-        gdf = stringify_datetime_columns(gdf)
-    else:
-        # Keep only necessary columns
-        gdf = gdf[[id_col, "geometry"]].copy()
-
-    # Export to GeoJSON
-    gdf.to_file(output_file_path, driver="GeoJSON")
-
-    # Return the path to the output file
-    return output_file_path
-
->>>>>>> b5245661
 
 def create_complete_line_string(points):
     """
@@ -2415,18 +1969,14 @@
         dates_to_drop = dropped_points_df.loc[
             dropped_points_df["transect_id"] == t_id, "dates"
         ]
-<<<<<<< HEAD
         timeseries_df.loc[timeseries_df["dates"].isin(dates_to_drop), t_id] = np.nan  # type: ignore
-=======
-        timeseries_df.loc[timeseries_df["dates"].isin(dates_to_drop), t_id] = np.nan
->>>>>>> b5245661
     return timeseries_df
 
 
 def add_lat_lon_to_timeseries(
-    merged_timeseries_df,
-    transects_gdf,
-    timeseries_df,
+    merged_timeseries_df: pd.DataFrame,
+    transects_gdf: gpd.GeoDataFrame,
+    timeseries_df: pd.DataFrame,
     save_location: str,
     only_keep_points_on_transects: bool = False,
     extension: str = "",
@@ -2568,13 +2118,9 @@
 
 
 def save_timeseries_points_as_geojson(
-<<<<<<< HEAD
     merged_timeseries_gdf: gpd.GeoDataFrame,
     ext: str = "raw",
     save_location: Optional[str] = None,
-=======
-    merged_timeseries_gdf: gpd.GeoDataFrame, ext: str = "raw", save_location: str = None
->>>>>>> b5245661
 ) -> gpd.GeoDataFrame:
     """
     Save the merged timeseries that includes the shore_x and shore_y columns to a GeoJSON file.
@@ -2617,13 +2163,9 @@
 
 
 def save_timeseries_vectors_as_geojson(
-<<<<<<< HEAD
     merged_timeseries_gdf: gpd.GeoDataFrame,
     ext: str = "raw",
     save_location: Optional[str] = None,
-=======
-    merged_timeseries_gdf: gpd.GeoDataFrame, ext: str = "raw", save_location: str = None
->>>>>>> b5245661
 ) -> gpd.GeoDataFrame:
     """
     Save the time series of along shore points as vectors to a GeoJSON file called '{ext}_transect_time_series_vectors.geojson'.
@@ -2839,11 +2381,7 @@
 def convert_points_to_linestrings(
     gdf,
     group_col="date",
-<<<<<<< HEAD
     output_crs: Optional[Union[str, int, CRS]] = "epsg:4326",
-=======
-    output_crs="epsg:4326",
->>>>>>> b5245661
 ) -> gpd.GeoDataFrame:
     """
     Convert points to LineStrings.
@@ -2938,61 +2476,6 @@
             logger.info(f"Copying {config_json_path} to {dst_file}")
             shutil.copy(config_json_path, dst_file)
 
-<<<<<<< HEAD
-=======
-
-def create_file_chooser_with_clear(
-    callback,
-    title: str = "Select a file",
-    filter_pattern: str = "",
-    starting_directory: str = "",
-):
-    """
-    This function creates a file chooser with a clear button.
-    It takes a callback function and an optional title as arguments.
-    It only searches for .geojson files, unless a different filter pattern is specified.
-
-    Args:
-        callback (Callable[[FileChooser], None]): A callback function that is called
-        when a file is selected.
-        title (str): Optional title for the file chooser.
-        filter_pattern (str): Optional filter pattern for the file chooser.
-        starting_directory (str): Optional starting directory for the file chooser.
-
-    Returns:
-        chooser (HBox): A HBox containing the file chooser and a clear button.
-    """
-    padding = "0px 0px 0px 5px"  # upper, right, bottom, left
-    initial_path = os.getcwd()
-    if starting_directory:
-        initial_path = os.path.join(initial_path, starting_directory)
-    file_chooser = FileChooser(initial_path)
-
-    file_chooser.dir_icon = os.sep
-    file_chooser.filter_pattern = (
-        ["*.geojson"] if not filter_pattern else [filter_pattern]
-    )
-    file_chooser.title = f"<b>{title or 'Select a geojson file'}</b>"
-
-    # callback function is called when a file is selected
-    file_chooser.register_callback(callback)
-
-    clear_button = Button(
-        description="Clear",
-        tooltip="Clear the selected file",
-        button_style="warning",
-        layout=Layout(height="28px", padding=padding),
-    )
-
-    def clear_selection(b):
-        file_chooser.reset()  # resets the file chooser
-
-    clear_button.on_click(clear_selection)
-
-    chooser = HBox([file_chooser, clear_button], layout=Layout(width="100%"))
-    return chooser, file_chooser
->>>>>>> b5245661
-
 
 def create_file_chooser(
     callback: Callable[[FileChooser], None],
@@ -3072,13 +2555,9 @@
     return epsg_code
 
 
-<<<<<<< HEAD
 def create_dir_chooser(
     callback, title: Optional[str] = None, starting_directory: str = "data"
 ):
-=======
-def create_dir_chooser(callback, title: str = None, starting_directory: str = "data"):
->>>>>>> b5245661
     """
     Creates a directory chooser widget.
 
@@ -3189,19 +2668,8 @@
     Returns:
     container (VBox): Box with the given title and details about the feature given by feature_html
     """
-<<<<<<< HEAD
     padding = "0px 0px 4px 0px"
     title_html = HTML(f"<b>{title}</b>", layout=Layout(margin="0px 8px"))
-=======
-    padding = "0px 0px 4px 0px"  # upper, right, bottom, left
-    # create title
-    # title = HTML(f"<b>{title}</b>")
-    title_html = HTML(
-        f"<b>{title}</b>", layout=Layout(margin="0px 8px")
-    )  # Adjust 10px as needed for left and right margins
-
-    # Default message shown when nothing has been hovered
->>>>>>> b5245661
     msg = HTML(f"{default_msg}<br/>")
     # open button allows user to see hover data
     uncollapse_button = ToggleButton(
@@ -3220,7 +2688,6 @@
         button_style="danger",
         layout=Layout(height="28px", width="28px", padding=padding),
     )
-<<<<<<< HEAD
     container_content = VBox([feature_html] if feature_html.value else [msg])
     container_header = HBox([uncollapse_button, title_html])
     container = VBox([container_header])
@@ -3231,29 +2698,6 @@
         container.children = [container_header, container_content]
 
     def collapse_click(change):
-=======
-
-    # message tells user that data is available on hover
-    container_content = VBox([msg])
-    if feature_html.value == "":
-        container_content.children = [msg]
-    elif feature_html.value != "":
-        container_content.children = [feature_html]
-
-    # default configuration for container is in collapsed mode
-    container_header = HBox([uncollapse_button, title_html])
-    container = VBox([container_header])
-
-    def uncollapse_click(change: dict):
-        if feature_html.value == "":
-            container_content.children = [msg]
-        elif feature_html.value != "":
-            container_content.children = [feature_html]
-        container_header.children = [close_button, title_html]
-        container.children = [container_header, container_content]
-
-    def collapse_click(change: dict):
->>>>>>> b5245661
         container_header.children = [uncollapse_button, title_html]
         container.children = [container_header]
 
@@ -3470,13 +2914,9 @@
     return roi_data
 
 
-<<<<<<< HEAD
 def extract_fields(
     data: dict, key=None, fields_of_interest: Optional[list] = None
 ) -> dict:
-=======
-def extract_fields(data: dict, key=None, fields_of_interest: list = None) -> dict:
->>>>>>> b5245661
     """
     Extracts specified fields from a given dictionary.
 
@@ -3790,22 +3230,14 @@
     )
 
 
-<<<<<<< HEAD
 def stringify_datetime_columns(
     df: Union[pd.DataFrame, gpd.GeoDataFrame],
 ) -> Union[pd.DataFrame, gpd.GeoDataFrame]:
-=======
-def stringify_datetime_columns(df: pd.DataFrame) -> pd.DataFrame:
->>>>>>> b5245661
     """
     Convert all datetime columns in a DataFrame or GeoDataFrame to string.
 
     Args:
-<<<<<<< HEAD
         df (Union[pd.DataFrame, gpd.GeoDataFrame]): The input DataFrame or GeoDataFrame.
-=======
-        df: A pandas DataFrame or GeoPandas GeoDataFrame.
->>>>>>> b5245661
 
     Returns:
         A copy of the input with datetime columns converted to string.
@@ -3878,7 +3310,6 @@
     )
 
 
-
 def create_config_gdf(
     rois_gdf: gpd.GeoDataFrame,
     shorelines_gdf: Optional[gpd.GeoDataFrame] = None,
@@ -3940,45 +3371,6 @@
     return config_gdf
 
 
-<<<<<<< HEAD
-=======
-def get_jpgs_from_data() -> str:
-    """Returns the folder where all jpgs were copied from the data folder in coastseg.
-    This is where the model will save the computed segmentations."""
-    # Data folder location
-    base_path = os.path.abspath(core_utilities.get_base_dir())
-    src_path = os.path.join(base_path, "data")
-    if os.path.exists(src_path):
-        rename_jpgs(src_path)
-        # Create a new folder to hold all the data
-        location = base_path
-        name = "segmentation_data"
-        # new folder "segmentation_data_datetime"
-        new_folder = file_utilities.mk_new_dir(name, location)
-        # create subdirectories for each image type
-        file_types = ["RGB", "SWIR", "NIR"]
-        for file_type in file_types:
-            new_path = os.path.join(new_folder, file_type)
-            if not os.path.exists(new_path):
-                os.mkdir(new_path)
-            glob_str = (
-                src_path
-                + str(os.sep + "**" + os.sep) * 2
-                + "preprocessed"
-                + os.sep
-                + file_type
-                + os.sep
-                + "*.jpg"
-            )
-            file_utilities.copy_files_to_dst(src_path, new_path, glob_str)
-            RGB_path = os.path.join(new_folder, "RGB")
-        return RGB_path
-    else:
-        print("ERROR: Cannot find the data directory in coastseg")
-        raise Exception("ERROR: Cannot find the data directory in coastseg")
-
-
->>>>>>> b5245661
 def save_config_files(
     save_location: str = "",
     roi_ids: list[str] = [],
@@ -4220,11 +3612,7 @@
             "sentinel_1_properties": {
                 "transmitterReceiverPolarisation": ["VH"],
                 "instrumentMode": "IW",
-<<<<<<< HEAD
             },  # default sentinel 1 properties
-=======
-            },  # @todo these are hardcoded for now because only the logic for handling the VH polarisation is implemented
->>>>>>> b5245661
         }
         roi_settings[roi_id] = inputs_dict
     return roi_settings
@@ -4254,11 +3642,7 @@
     return np.array(tmp).reshape((rows, cols))
 
 
-<<<<<<< HEAD
 def rescale_array(dat: np.ndarray, mn: float, mx: float) -> np.ndarray:
-=======
-def rescale_array(dat, mn, mx):
->>>>>>> b5245661
     """
     Rescales an input array between mn and mx.
 
