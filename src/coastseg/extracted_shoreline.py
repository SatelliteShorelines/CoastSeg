# Standard library imports
import colorsys
import copy
import fnmatch
import json
import logging
import os
from glob import glob
from time import perf_counter
<<<<<<< HEAD
from typing import Dict, List, Optional, Union
=======
from typing import Optional, Union, List, Dict
>>>>>>> 5174ce5e

# External dependencies imports
import dask
import geopandas as gpd
import matplotlib.lines as mlines
import matplotlib.patches as mpatches
import matplotlib.pyplot as plt
<<<<<<< HEAD
import numpy as np
import pandas as pd
import skimage.measure as measure
import skimage.morphology as morphology
from coastsat import SDS_preprocess, SDS_shoreline, SDS_tools
=======
from matplotlib.pyplot import get_cmap
from matplotlib.colors import rgb2hex
import numpy as np
from ipyleaflet import GeoJSON
from skimage import measure, morphology
import skimage.measure as measure
import skimage.morphology as morphology
import pandas as pd
from tqdm.auto import tqdm
import matplotlib.gridspec as gridspec
from shapely.geometry import MultiPoint, LineString

# coastsat imports
from coastsat import SDS_preprocess, SDS_shoreline, SDS_tools
from coastseg import geodata_processing
from coastseg import file_utilities
>>>>>>> 5174ce5e
from coastsat.SDS_download import get_metadata
from coastsat.SDS_shoreline import extract_shorelines
from coastsat.SDS_tools import (
    get_filenames,
    get_filepath,
    output_to_gdf,
    remove_duplicates,
    remove_inaccurate_georef,
)
from coastsat.SDS_transects import compute_intersection_QC
<<<<<<< HEAD
from ipyleaflet import GeoJSON
from matplotlib import gridspec
from matplotlib.colors import rgb2hex
from matplotlib.pyplot import get_cmap
from skimage import measure, morphology
from tqdm.auto import tqdm

# Internal dependencies imports
from coastseg import common, exceptions
from coastseg.validation import get_satellites_in_directory
from coastseg.filters import filter_model_outputs
from coastseg.common import get_filtered_files_dict, edit_metadata

=======

# Internal dependencies imports
from coastseg import common, exceptions
>>>>>>> 5174ce5e

# Set pandas option
pd.set_option("mode.chained_assignment", None)

<<<<<<< HEAD
# Logger setup
logger = logging.getLogger(__name__)

# Module level variables
=======
# Configuration and logging
pd.set_option("mode.chained_assignment", None)
logger = logging.getLogger(__name__)
>>>>>>> 5174ce5e
__all__ = ["Extracted_Shoreline"]


def time_func(func):
    def wrapper(*args, **kwargs):
        start = perf_counter()
        result = func(*args, **kwargs)
        end = perf_counter()
        print(f"{func.__name__} took {end - start:.6f} seconds to run.")
        logger.debug(f"{func.__name__} took {end - start:.6f} seconds to run.")
        return result

    return wrapper


<<<<<<< HEAD
=======
def convert_linestrings_to_multipoints(gdf: gpd.GeoDataFrame) -> gpd.GeoDataFrame:
    """
    Convert LineString geometries in a GeoDataFrame to MultiPoint geometries.

    Args:
    - gdf (gpd.GeoDataFrame): The input GeoDataFrame.

    Returns:
    - gpd.GeoDataFrame: A new GeoDataFrame with MultiPoint geometries. If the input GeoDataFrame
                        already contains MultiPoints, the original GeoDataFrame is returned.
    """

    # Check if the gdf already contains MultiPoints
    if any(gdf.geometry.type == "MultiPoint"):
        return gdf

    def linestring_to_multipoint(linestring):
        if isinstance(linestring, LineString):
            return MultiPoint(linestring.coords)
        return linestring

    # Convert each LineString to a MultiPoint
    gdf["geometry"] = gdf["geometry"].apply(linestring_to_multipoint)

    return gdf


def transform_gdf_to_crs(gdf, crs=4326):
    """Convert the GeoDataFrame to the specified CRS."""
    return gdf.to_crs(crs)


def select_and_stringify(gdf, row_number):
    """Select a single shoreline and stringify its datetime columns."""
    single_shoreline = gdf.iloc[[row_number]]
    return common.stringify_datetime_columns(single_shoreline)


def convert_gdf_to_json(gdf):
    """Convert a GeoDataFrame to a JSON representation."""
    return json.loads(gdf.to_json())


def style_layer(
    geojson: dict, layer_name: str, color: str, style_dict: dict = {}
) -> GeoJSON:
    """Return styled GeoJson object with layer name
    Args:
        geojson (dict): geojson dictionary to be styled
        layer_name(str): name of the GeoJSON layer
        color(str): hex code or name of color render shorelines
        style_dict (dict, optional): Additional style attributes to be merged with the default style.
    Returns:
        "ipyleaflet.GeoJSON": shoreline as GeoJSON layer styled with color
    """
    assert geojson != {}, "ERROR.\n Empty geojson cannot be drawn onto  map"
    # Default style dictionary
    default_style = {
        "color": color,  # Outline color
        "opacity": 1,  # opacity 1 means no transparency
        "weight": 3,  # Width
        "fillColor": color,  # Fill color
        "fillOpacity": 0.8,  # Fill opacity.
        "radius": 1,
    }

    # If a style_dict is provided, merge it with the default style
    default_style.update(style_dict)
    return GeoJSON(
        data=geojson, name=layer_name, style=default_style, point_style=default_style
    )


>>>>>>> 5174ce5e
def read_from_dict(d: dict, keys_of_interest: list | set | tuple):
    """
    Function to extract the value from the first matching key in a dictionary.

    Parameters:
    d (dict): The dictionary from which to extract the value.
    keys_of_interest (list | set | tuple): Iterable of keys to look for in the dictionary.
    The function returns the value of the first matching key it finds.

    Returns:
    The value from the dictionary corresponding to the first key found in keys_of_interest,
    or None if no matching keys are found.
    Raises:
    KeyError if the keys_of_interest were not in d
    """
    for key in keys_of_interest:
        if key in d:
            return d[key]
    raise KeyError(f"{keys_of_interest} were not in {d}")


def remove_small_objects_and_binarize(merged_labels, min_size):
    # Ensure the image is binary
    binary_image = merged_labels > 0

    # Remove small objects from the binary image
    filtered_image = morphology.remove_small_objects(
        binary_image, min_size=min_size, connectivity=2
    )

    return filtered_image


def compute_transects_from_roi(
    extracted_shorelines: dict,
    transects_gdf: gpd.GeoDataFrame,
    settings: dict,
) -> dict:
    """Computes the intersection between the 2D shorelines and the shore-normal.
        transects. It returns time-series of cross-shore distance along each transect.
    Args:
        extracted_shorelines (dict): contains the extracted shorelines and corresponding metadata
        transects_gdf (gpd.GeoDataFrame): transects in ROI with crs = output_crs in settings
        settings (dict): settings dict with keys
                    'along_dist': int
                        alongshore distance considered calculate the intersection
    Returns:
        dict:  time-series of cross-shore distance along each of the transects.
               Not tidally corrected.
    """
    # create dict of numpy arrays of transect start and end points
    logger.info(f"transects.crs: {transects_gdf.crs} transects: {transects_gdf}")
    transects = common.get_transect_points_dict(transects_gdf)
    logger.info(f"transects as dictionary for coastsat: {transects}")
    # print(f'settings to extract transects: {settings}')
    # cross_distance: along-shore distance over which to consider shoreline points to compute median intersection (robust to outliers)
    cross_distance = compute_intersection_QC(extracted_shorelines, transects, settings)
    return cross_distance


def combine_satellite_data(satellite_data: dict):
    """
    Function to merge the satellite_data dictionary, which has one key per satellite mission
    into a dictionnary containing all the shorelines and dates ordered chronologically.

    Arguments:
    -----------
    satellite_data: dict
        contains the extracted shorelines and corresponding dates, organised by
        satellite mission

    Returns:
    -----------
    merged_satelllite_data: dict
        contains the extracted shorelines in a single list sorted by date

    """
    # Initialize merged_satellite_data dict
    merged_satellite_data = {}
    # Iterate through satellite_data keys (satellite names)
    for satname in satellite_data:
        # Iterate through each key in the nested dictionary
        for key in satellite_data[satname].keys():
            # Add the key to merged_satellite_data if it doesn't already exist
            if key not in merged_satellite_data:
                merged_satellite_data[key] = []

    # Add an additional key for the satellite name
    merged_satellite_data["satname"] = []

    # Fill the satellite_data dict
    for satname, sat_data in satellite_data.items():
        # For each key in the nested dictionary
        for key, value in sat_data.items():
            # Wrap non-list values in a list and concatenate to merged_satellite_data
            if not isinstance(value, list):
                merged_satellite_data[key] += [value]
            else:
                merged_satellite_data[key] += value
        # Add satellite name entries for each date
        if "dates" in sat_data.keys():
            merged_satellite_data["satname"] += [satname] * len(sat_data["dates"])
    # Sort chronologically
    idx_sorted = sorted(
        range(len(merged_satellite_data["dates"])),
        key=lambda i: merged_satellite_data["dates"][i],
    )

    for key in merged_satellite_data.keys():
        merged_satellite_data[key] = [merged_satellite_data[key][i] for i in idx_sorted]

    return merged_satellite_data


def process_satellite(
    satname: str,
    settings: dict,
    metadata: dict,
    session_path: str,
    class_indices: list,
    class_mapping: dict,
    save_location: str,
):
    # set batch size
    batch_size = 10
    logger.info(f"metadata: {metadata}")
    # filenames of tifs (ms) for this satellite
    filenames = metadata[satname]["filenames"]
    output = {}
    if len(filenames) == 0:
        logger.warning(f"Satellite {satname} had no imagery")
        return output

    collection = settings["inputs"]["landsat_collection"]
    default_min_length_sl = settings["min_length_sl"]
    # deep copy settings
    settings = copy.deepcopy(settings)
    filepath = get_filepath(settings["inputs"], satname)
    pixel_size = get_pixel_size_for_satellite(satname)

    # get the minimum beach area in number of pixels depending on the satellite
    settings["min_length_sl"] = get_min_shoreline_length(satname, default_min_length_sl)

    # loop through the images
    espg_list = []
    geoaccuracy_list = []
    timestamps = []
    tasks = []

    # compute number of batches
    num_batches = len(filenames) // batch_size
    if len(filenames) % batch_size != 0:
        num_batches += 1

    # initialize progress bar
    pbar = tqdm(
        total=len(filenames),
        desc=f"Mapping Shorelines for {satname}",
        leave=True,
        position=0,
    )

    for batch in range(num_batches):
        espg_list = []
        geoaccuracy_list = []
        timestamps = []
        tasks = []

        # generate tasks for the current batch
        for index in range(
            batch * batch_size, min((batch + 1) * batch_size, len(filenames))
        ):
            image_epsg = metadata[satname]["epsg"][index]
            espg_list.append(metadata[satname]["epsg"][index])
            geoaccuracy_list.append(metadata[satname]["acc_georef"][index])
            timestamps.append(metadata[satname]["dates"][index])

            tasks.append(
                dask.delayed(process_satellite_image)(
                    filenames[index],
                    filepath,
                    settings,
                    satname,
                    collection,
                    image_epsg,
                    pixel_size,
                    session_path,
                    class_indices,
                    class_mapping,
                    save_location,
                )
            )

        # compute tasks in batches
        results = dask.compute(*tasks)
        # update progress bar
        num_tasks_computed = len(tasks)
        pbar.update(num_tasks_computed)

        for index, result in enumerate(results):
            if result is None:
                continue
            output.setdefault(satname, {})
            output[satname].setdefault("dates", []).append(timestamps[index])
            output[satname].setdefault("geoaccuracy", []).append(
                geoaccuracy_list[index]
            )
            output[satname].setdefault("shorelines", []).append(result["shorelines"])
            output[satname].setdefault("cloud_cover", []).append(result["cloud_cover"])
            output[satname].setdefault("filename", []).append(filenames[index])
            output[satname].setdefault("idx", []).append(index)

    pbar.close()
    return output


def get_cloud_cover_combined(cloud_mask: np.ndarray):
    """
    Calculate the cloud cover percentage (ignoring no-data pixels) of a cloud_mask.

    Parameters:
    cloud_mask (numpy.ndarray): A 2D numpy array with 0s (clear) and 1s (cloudy) representing the cloud mask.

    Returns:
    float: The percentage of cloud_cover_combined in the cloud_mask.
    """
    # Convert cloud_mask to integer and calculate the sum of all elements (number of cloudy pixels)
    num_cloudy_pixels = sum(sum(cloud_mask.astype(int)))

    # Calculate the total number of pixels in the cloud_mask
    num_total_pixels = cloud_mask.shape[0] * cloud_mask.shape[1]

    # Divide the number of cloudy pixels by the total number of pixels to get the cloud_cover_combined percentage
    cloud_cover_combined = np.divide(num_cloudy_pixels, num_total_pixels)

    return cloud_cover_combined


def get_cloud_cover(cloud_mask: np.ndarray, im_nodata: np.ndarray) -> float:
    """
    Calculate the cloud cover percentage in an image, considering only valid (non-no-data) pixels.

    Args:
    cloud_mask (numpy.array): A boolean 2D numpy array where True represents a cloud pixel,
        and False a non-cloud pixel.
    im_nodata (numpy.array): A boolean 2D numpy array where True represents a no-data pixel,
        and False a valid (non-no-data) pixel.

    Returns:
    float: The cloud cover percentage in the image (0-1), considering only valid (non-no-data) pixels.
    """

    # Remove no data pixels from the cloud mask, as they should not be included in the cloud cover calculation
    cloud_mask_adv = np.logical_xor(cloud_mask, im_nodata)

    # Compute updated cloud cover percentage without considering no data pixels
    cloud_cover = np.divide(
        sum(sum(cloud_mask_adv.astype(int))),
        (sum(sum((~im_nodata).astype(int)))),
    )

    return cloud_cover


def process_satellite_image(
    filename: str,
    filepath,
    settings,
    satname,
    collection,
    image_epsg,
    pixel_size,
    session_path,
    class_indices,
    class_mapping,
    save_location: str,
):
    # get image date
    date = filename[:19]
    # get image filename
    fn = get_filenames(filename, filepath, satname)
    # preprocess image (cloud mask + pansharpening/downsampling)
    # could apply dask delayed here
    (
        im_ms,
        georef,
        cloud_mask,
        im_extra,
        im_QA,
        im_nodata,
    ) = SDS_preprocess.preprocess_single(
        fn,
        satname,
        settings["cloud_mask_issue"],
        settings["pan_off"],
        collection,
        apply_cloud_mask=settings.get("apply_cloud_mask", True),
    )

    logger.info(f"process_satellite_image_settings: {settings}")
    # if percentage of no data pixels are greater than allowed, skip
    percent_no_data_allowed = settings.get("percent_no_data", None)
    logger.info(f"percent_no_data_allowed: {percent_no_data_allowed}")
    if percent_no_data_allowed is not None:
        percent_no_data_allowed = percent_no_data_allowed / 100
        num_total_pixels = cloud_mask.shape[0] * cloud_mask.shape[1]
        percentage_no_data = np.sum(im_nodata) / num_total_pixels
        logger.info(f"percentage_no_data: {percentage_no_data}")
        logger.info(f"percent_no_data_allowed: {percent_no_data_allowed}")
        if percentage_no_data > percent_no_data_allowed:
            logger.info(
                f"percent_no_data_allowed exceeded {percentage_no_data} > {percent_no_data_allowed}"
            )
            return None

    # compute cloud_cover percentage (with no data pixels)
    cloud_cover_combined = get_cloud_cover_combined(cloud_mask)
    if cloud_cover_combined > 0.99:  # if 99% of cloudy pixels in image skip
        logger.info("cloud_cover_combined > 0.99")
        return None
    # Remove no data pixels from the cloud mask
    cloud_mask_adv = np.logical_xor(cloud_mask, im_nodata)
    # compute cloud cover percentage (without no data pixels)
    cloud_cover = get_cloud_cover(cloud_mask, im_nodata)
    # skip image if cloud cover is above user-defined threshold
    if cloud_cover > settings["cloud_thresh"]:
        logger.info("Cloud thresh exceeded")
        return None
    # calculate a buffer around the reference shoreline (if any has been digitised)
    ref_shoreline_buffer = SDS_shoreline.create_shoreline_buffer(
        cloud_mask.shape, georef, image_epsg, pixel_size, settings
    )
    # read the model outputs from the npz file for this image
    npz_file = find_matching_npz(filename, os.path.join(session_path, "good"))
    if npz_file is None:
        npz_file = find_matching_npz(filename, session_path)
    logger.info(f"npz_file: {npz_file}")
    if npz_file is None:
        logger.warning(f"npz file not found for {filename}")
        return None

    # get the labels for water and land
    merged_labels = load_merged_image_labels(npz_file, class_indices=class_indices)
    all_labels = load_image_labels(npz_file)

    min_beach_area = settings["min_beach_area"]
    # bad idea to use remove_small_objects_and_binarize on all_labels, safe to use on merged_labels (water/land boundary)
    # all_labels = morphology.remove_small_objects(all_labels, min_size=min_beach_area, connectivity=2)
    merged_labels = remove_small_objects_and_binarize(merged_labels, min_beach_area)

    logger.info(f"merged_labels: {merged_labels}\n")
    if sum(merged_labels[ref_shoreline_buffer]) < 50:
        logger.warning(
            f"{fn} Not enough sand pixels within the beach buffer to detect shoreline"
        )
        return None
    # get the shoreline from the image
    shoreline = find_shoreline(
        fn,
        image_epsg,
        settings,
        cloud_mask_adv,
        cloud_mask,
        im_nodata,
        georef,
        merged_labels,
        ref_shoreline_buffer,
    )
    if shoreline is None:
        logger.warning(f"\nShoreline not found for {fn}")
        return None
    # plot the results
    if not settings["check_detection"]:
        plt.ioff()
    shoreline_detection_figures(
        im_ms,
        cloud_mask,
        merged_labels,
        all_labels,
        shoreline,
        image_epsg,
        georef,
        settings,
        date,
        satname,
        class_mapping,
        save_location,
    )
    # create dictionnary of output
    output = {
        "shorelines": shoreline,
        "cloud_cover": cloud_cover,
    }
    logger.info(f"output shorelines and cloud cover: {output}")
    return output


def get_model_card_classes(model_card_path: str) -> dict:
    """return the classes dictionary from the model card
        example classes dictionary {0: 'sand', 1: 'sediment', 2: 'whitewater', 3: 'water'}
    Args:
        model_card_path (str): path to model card

    Returns:
        dict: dictionary of classes in model card and their corresponding index
    """
    model_card_data = file_utilities.read_json_file(model_card_path, raise_error=True)
    logger.info(
        f"model_card_path: {model_card_path} \nmodel_card_data: {model_card_data}"
    )
    # read the classes the model was trained with from either the dictionary under key "DATASET" or "DATASET1"
    model_card_dataset = common.get_value_by_key_pattern(
        model_card_data, patterns=("DATASET", "DATASET1")
    )
    model_card_classes = model_card_dataset["CLASSES"]
    return model_card_classes


def get_class_mapping(
    model_card_path: str,
) -> dict:
    # example dictionary {0: 'sand', 1: 'sediment', 2: 'whitewater', 3: 'water'}
    model_card_classes = get_model_card_classes(model_card_path)

    class_mapping = {}
    # get index of each class in class_mapping to match model card classes
    for index, class_name in model_card_classes.items():
        class_mapping[index] = class_name
    # return list of indexes of selected_class_names that were found in model_card_classes
    return class_mapping


def get_indices_of_classnames(
    model_card_path: str,
    selected_class_names: List[str],
) -> List[int]:
    """
    Given the path to a model card and a list of selected class names, returns a list of indices of the selected classes
    in the model card. The model card should be a dictionary that maps class indices to class names.

    :param model_card_path: a string specifying the path to the model card.
    :param selected_class_names: a list of strings specifying the names of the selected classes.
    :return: a list of integers specifying the indices of the selected classes in the model card.
    """
    # example dictionary {0: 'sand', 1: 'sediment', 2: 'whitewater', 3: 'water'}
    model_card_classes = get_model_card_classes(model_card_path)

    class_indices = []
    # get index of each class in class_mapping to match model card classes
    for index, class_name in model_card_classes.items():
        # see if the class name is in selected_class_names
        for selected_class_name in selected_class_names:
            if class_name == selected_class_name:
                class_indices.append(int(index))
                break
    # return list of indexes of selected_class_names that were found in model_card_classes
    return class_indices


def find_matching_npz(filename, directory):
    # Extract the timestamp and Landsat ID from the filename
    parts = filename.split("_")
    timestamp, landsat_id = parts[0], parts[1]
    # Construct a pattern to match the corresponding npz filename
    pattern = f"{timestamp}*{landsat_id}*.npz"

    # Search the directory for files that match the pattern
    for file in os.listdir(directory):
        if fnmatch.fnmatch(file, pattern):
            return os.path.join(directory, file)

    # If no matching file is found, return None
    return None


def merge_classes(im_labels: np.ndarray, classes_to_merge: list) -> np.ndarray:
    """
    Merge the specified classes in the given numpy array of class labels by creating a new numpy array with 1 values
    for the merged classes and 0 values for all other classes.

    :param im_labels: a numpy array of class labels.
    :param classes_to_merge: a list of class labels to merge.
    :return: an integer numpy array with 1 values for the merged classes and 0 values for all other classes.
    """
    # Create an integer numpy array with 1 values for the merged classes and 0 values for all other classes
    updated_labels = np.zeros(shape=(im_labels.shape[0], im_labels.shape[1]), dtype=int)

    # Set 1 values for merged classes
    for idx in classes_to_merge:
        updated_labels = np.logical_or(updated_labels, im_labels == idx).astype(int)

    return updated_labels


def load_image_labels(npz_file: str) -> np.ndarray:
    """
    Load in image labels from a .npz file. Loads in the "grey_label" array from the .npz file and returns it as a 2D

    Parameters:
    npz_file (str): The path to the .npz file containing the image labels.

    Returns:
    np.ndarray: A 2D numpy array containing the image labels from the .npz file.
    """
    if not os.path.isfile(npz_file) or not npz_file.endswith(".npz"):
        raise ValueError(f"{npz_file} is not a valid .npz file.")

    data = np.load(npz_file)
    return data["grey_label"]


def load_merged_image_labels(
    npz_file: str, class_indices: list = [2, 1, 0]
) -> np.ndarray:
    """
    Load and process image labels from a .npz file.
    Pass in the indexes of the classes to merge. For instance, if you want to merge the water and white water classes, and
    the indexes of water is 0 and white water is 1, pass in [0, 1] as the class_indices parameter.

    Parameters:
    npz_file (str): The path to the .npz file containing the image labels.
    class_indices (list): The indexes of the classes to merge.

    Returns:
    np.ndarray: A 2D numpy array containing the image labels as 1 for the merged classes and 0 for all other classes.
    """
    if not os.path.isfile(npz_file) or not npz_file.endswith(".npz"):
        raise ValueError(f"{npz_file} is not a valid .npz file.")

    data = np.load(npz_file)
    # 1 for water, 0 for anything else (land, other, sand, etc.)
    im_labels = merge_classes(data["grey_label"], class_indices)

    return im_labels


def increase_image_intensity(
    im_ms: np.ndarray, cloud_mask: np.ndarray, prob_high: float = 99.9
) -> "np.ndarray[float]":
    """
    Increases the intensity of an image using rescale_image_intensity function from SDS_preprocess module.

    Args:
    im_ms (numpy.ndarray): Input multispectral image with shape (M, N, C), where M is the number of rows,
                         N is the number of columns, and C is the number of channels.
    cloud_mask (numpy.ndarray): A 2D binary cloud mask array with the same dimensions as the input image. The mask should have True values where cloud pixels are present.
    prob_high (float, optional, default=99.9): The probability of exceedance used to calculate the upper percentile for intensity rescaling. The default value is 99.9, meaning that the highest 0.1% of intensities will be clipped.

    Returns:
    im_adj (numpy.array): The rescaled image with increased intensity for the selected bands. The dimensions and number of bands of the output image may be different from the input image.
    """
    return SDS_preprocess.rescale_image_intensity(
        im_ms[:, :, [2, 1, 0]], cloud_mask, prob_high
    )


def create_color_mapping_as_ints(int_list: list[int]) -> dict:
    """
    This function creates a color mapping dictionary for a given list of integers, assigning a unique RGB color to each integer. The colors are generated using the HLS color model, and the resulting RGB values are integers in the range of 0-255.

    Arguments:

    int_list (list): A list of integers for which unique colors need to be generated.
    Returns:

    color_mapping (dict): A dictionary where the keys are the input integers and the values are the corresponding RGB colors as tuples of integers.
    """
    n = len(int_list)
    h_step = 1.0 / n
    color_mapping = {}

    for i, num in enumerate(int_list):
        h = i * h_step
        r, g, b = [int(x * 255) for x in colorsys.hls_to_rgb(h, 0.5, 1.0)]
        color_mapping[num] = (r, g, b)

    return color_mapping


def create_color_mapping(int_list: list[int]) -> dict:
    """
    This function creates a color mapping dictionary for a given list of integers, assigning a unique RGB color to each integer. The colors are generated using the HLS color model, and the resulting RGB values are floating-point numbers in the range of 0.0-1.0.

    Arguments:

    int_list (list): A list of integers for which unique colors need to be generated.
    Returns:

    color_mapping (dict): A dictionary where the keys are the input integers and the values are the corresponding RGB colors as tuples of floating-point numbers.
    """
    n = len(int_list)
    h_step = 1.0 / n
    color_mapping = {}

    for i, num in enumerate(int_list):
        h = i * h_step
        r, g, b = [
            x for x in colorsys.hls_to_rgb(h, 0.5, 1.0)
        ]  # Removed the int() conversion and * 255
        color_mapping[num] = (r, g, b)

    return color_mapping


def create_classes_overlay_image(labels):
    """
    Creates an overlay image by mapping class labels to colors.

    Args:
    labels (numpy.ndarray): A 2D array representing class labels for each pixel in an image.

    Returns:
    numpy.ndarray: A 3D array representing an overlay image with the same size as the input labels.
    """
    # Ensure that the input labels is a NumPy array
    labels = np.asarray(labels)

    # Make an overlay the same size of the image with 3 color channels
    overlay_image = np.zeros((labels.shape[0], labels.shape[1], 3), dtype=np.float32)

    # Create a color mapping for the labels
    class_indices = np.unique(labels)
    color_mapping = create_color_mapping(class_indices)

    # Create the overlay image by assigning the color for each label
    for index, class_color in color_mapping.items():
        overlay_image[labels == index] = class_color

    return overlay_image


def plot_image_with_legend(
    original_image: "np.ndarray[float]",
    merged_overlay: "np.ndarray[float]",
    all_overlay: "np.ndarray[float]",
    pixelated_shoreline: "np.ndarray[float]",
    merged_legend,
    all_legend,
    titles: list[str] = [],
):
    """
    Plots the original image, merged classes, and all classes with their corresponding legends.

    Args:
    original_image (numpy.ndarray): The original image. Must be a 2D or 3D numpy array.
    merged_overlay (numpy.ndarray): The image with merged classes overlay. Must be a numpy array with the same shape as original_image.
    all_overlay (numpy.ndarray): The image with all classes overlay. Must be a numpy array with the same shape as original_image.
    pixelated_shoreline (numpy.ndarray): The pixelated shoreline points. Must be a 2D numpy array where each row represents a point.
    merged_legend (list): A list of legend handles for the merged classes. Each handle must be a matplotlib artist.
    all_legend (list): A list of legend handles for all classes. Each handle must be a matplotlib artist.
    titles (list, optional): A list of titles for the subplots. Must contain three strings if provided. Defaults to ["Original Image", "Merged Classes", "All Classes"].


    Returns:
    matplotlib.figure.Figure: The resulting figure.
    """
    if not titles or len(titles) != 3:
        titles = ["Original Image", "Merged Classes", "All Classes"]
    fig = plt.figure()
    fig.set_size_inches([18, 9])

    if original_image.shape[1] > 2.5 * original_image.shape[0]:
        gs = gridspec.GridSpec(3, 1)
    else:
        gs = gridspec.GridSpec(1, 3)

    # if original_image is wider than 2.5 times as tall, plot the images in a 3x1 grid (vertical)
    if original_image.shape[0] > 2.5 * original_image.shape[1]:
        # vertical layout 3x1
        gs = gridspec.GridSpec(3, 1)
        ax2_idx, ax3_idx = (1, 0), (2, 0)
        bbox_to_anchor = (1.05, 0.5)
        loc = "center left"
    else:
        # horizontal layout 1x3
        gs = gridspec.GridSpec(1, 3)
        ax2_idx, ax3_idx = (0, 1), (0, 2)
        bbox_to_anchor = (0.5, -0.23)
        loc = "lower center"

    gs.update(bottom=0.03, top=0.97, left=0.03, right=0.97)
    ax1 = fig.add_subplot(gs[0, 0])
    ax2 = fig.add_subplot(gs[ax2_idx], sharex=ax1, sharey=ax1)
    ax3 = fig.add_subplot(gs[ax3_idx], sharex=ax1, sharey=ax1)

    # Plot original image
    ax1.imshow(original_image)
    ax1.plot(pixelated_shoreline[:, 0], pixelated_shoreline[:, 1], "k.", markersize=3)
    ax1.set_title(titles[0])
    ax1.axis("off")

    # Plot first combined image with overlay and legend
    ax2.imshow(merged_overlay)
    ax2.plot(pixelated_shoreline[:, 0], pixelated_shoreline[:, 1], "k.", markersize=3)
    ax2.set_title(titles[1])
    ax2.axis("off")
    if merged_legend:  # Check if the list is not empty
        ax2.legend(
            handles=merged_legend,
            bbox_to_anchor=bbox_to_anchor,
            loc=loc,
            borderaxespad=0.0,
        )

    # Plot second combined image with overlay and legend
    ax3.imshow(all_overlay)
    ax3.plot(pixelated_shoreline[:, 0], pixelated_shoreline[:, 1], "k.", markersize=3)
    ax3.set_title(titles[2])
    ax3.axis("off")
    if all_legend:  # Check if the list is not empty
        ax3.legend(
            handles=all_legend,
            bbox_to_anchor=bbox_to_anchor,
            loc=loc,
            borderaxespad=0.0,
        )

    # Return the figure object
    return fig


def save_detection_figure(fig, filepath: str, date: str, satname: str) -> None:
    """
    Save the given figure as a jpg file with a specified dpi.

    Args:
    fig (Figure): The figure object to save.
    filepath (str): The directory path where the image will be saved.
    date (str): The date the satellite image was taken in the format 'YYYYMMDD'.
    satname (str): The name of the satellite that took the image.

    Returns:
    None
    """
    fig.savefig(os.path.join(filepath, date + "_" + satname + ".jpg"), dpi=150)
    plt.close(fig)  # Close the figure after saving
    plt.close("all")
    del fig


def create_legend(
    class_mapping: dict, color_mapping: dict = None, additional_patches: list = None
) -> list[mpatches.Patch]:
    """
    Creates a list of legend patches using class and color mappings.

    Args:
    class_mapping (dict): A dictionary mapping class indices to class names.
    color_mapping (dict, optional): A dictionary mapping class indices to colors. Defaults to None.
    additional_patches (list, optional): A list of additional patches to be appended to the legend. Defaults to None.

    Returns:
    list: A list of legend patches.
    """
    if color_mapping is None:
        color_mapping = create_color_mapping_as_ints(class_mapping.keys())

    legend = [
        mpatches.Patch(
            color=np.array(color) / 255, label=f"{class_mapping.get(index, f'{index}')}"
        )
        for index, color in color_mapping.items()
    ]

    return legend + additional_patches if additional_patches else legend


def create_overlay(
    im_RGB: "np.ndarray[float]",
    im_labels: "np.ndarray[int]",
    overlay_opacity: float = 0.35,
) -> "np.ndarray[float]":
    """
    Create an overlay on the given image using the provided labels and
    specified overlay opacity.

    Args:
    im_RGB (np.ndarray[float]): The input image as an RGB numpy array (height, width, 3).
    im_labels (np.ndarray[int]): The array containing integer labels of the same dimensions as the input image.
    overlay_opacity (float, optional): The opacity value for the overlay (default: 0.35).

    Returns:
    np.ndarray[float]: The combined numpy array of the input image and the overlay.
    """
    # Create an overlay using the given labels
    overlay = create_classes_overlay_image(im_labels)
    # Combine the original image and the overlay using the correct opacity
    combined_float = im_RGB * (1 - overlay_opacity) + overlay * overlay_opacity
    return combined_float


def shoreline_detection_figures(
    im_ms: np.ndarray,
    cloud_mask: "np.ndarray[bool]",
    merged_labels: np.ndarray,
    all_labels: np.ndarray,
    shoreline: np.ndarray,
    image_epsg: str,
    georef,
    settings: dict,
    date: str,
    satname: str,
    class_mapping: dict,
    save_location: str = "",
):
    """
    Creates shoreline detection figures with overlays and saves them as JPEG files.

    Args:
    im_ms (numpy.ndarray): The multispectral image.
    cloud_mask (numpy.ndarray): The cloud mask.
    merged_labels (numpy.ndarray): The merged class labels.
    all_labels (numpy.ndarray): All class labels.
    shoreline (numpy.ndarray): The shoreline points.
    image_epsg (str): The EPSG code of the image.
    georef (numpy.ndarray): The georeference matrix.
    settings (dict): The settings dictionary.
    date (str): The date of the image.
    satname (str): The satellite name.
    class_mapping (dict): A dictionary mapping class indices to class names.
    """
    sitename = settings["inputs"]["sitename"]
    if save_location:
        filepath = os.path.join(save_location, "jpg_files", "detection")
    else:
        filepath_data = settings["inputs"]["filepath"]
        filepath = os.path.join(filepath_data, sitename, "jpg_files", "detection")
    os.makedirs(filepath, exist_ok=True)
    logger.info(f"shoreline_detection_figures filepath: {filepath}")

    # increase the intensity of the image for visualization
    im_RGB = increase_image_intensity(im_ms, cloud_mask, prob_high=99.9)
    logger.info(
        f"im_RGB.shape: {im_RGB.shape}\n im_RGB.dtype: {im_RGB.dtype}\n im_RGB: {np.unique(im_RGB)[:5]}\n"
    )

    im_merged = create_overlay(im_RGB, merged_labels, overlay_opacity=0.35)
    im_all = create_overlay(im_RGB, all_labels, overlay_opacity=0.35)

    logger.info(
        f"im_merged.shape: {im_merged.shape}\n im_merged.dtype: {im_merged.dtype}\n im_merged.max: {im_merged.max()}\n im_merged.min: {im_merged.min()}\n"
    )
    logger.info(
        f"im_all.shape: {im_all.shape}\n im_all.dtype: {im_all.dtype}\n im_all: {np.unique(im_all)[:5]}\n"
    )

    # Mask clouds in the images
    im_RGB, im_merged, im_all = mask_clouds_in_images(
        im_RGB, im_merged, im_all, cloud_mask
    )

    # Convert shoreline points to pixel coordinates
    try:
        pixelated_shoreline = SDS_tools.convert_world2pix(
            SDS_tools.convert_epsg(shoreline, settings["output_epsg"], image_epsg)[
                :, [0, 1]
            ],
            georef,
        )
    except:
        pixelated_shoreline = np.array([[np.nan, np.nan], [np.nan, np.nan]])

    # Create legend for the shorelines
    black_line = mlines.Line2D([], [], color="k", linestyle="-", label="shoreline")

    # create a legend for the class colors and the shoreline
    all_classes_legend = create_legend(class_mapping, additional_patches=[black_line])
    merged_classes_legend = create_legend(
        class_mapping={0: "other", 1: "water"}, additional_patches=[black_line]
    )

    # Plot images
    fig = plot_image_with_legend(
        im_RGB,
        im_merged,
        im_all,
        pixelated_shoreline,
        merged_classes_legend,
        all_classes_legend,
        titles=[sitename, date, satname],
    )
    # save a .jpg under /jpg_files/detection
    save_detection_figure(fig, filepath, date, satname)
    plt.close(fig)


def mask_clouds_in_images(
    im_RGB: "np.ndarray[float]",
    im_merged: "np.ndarray[float]",
    im_all: "np.ndarray[float]",
    cloud_mask: "np.ndarray[bool]",
):
    """
    Applies a cloud mask to three input images (im_RGB, im_merged & im_all) by setting the
    cloudy portions to a value of 1.0.

    Args:
        im_RGB (np.ndarray[float]): An RGB image, with shape (height, width, 3).
        im_merged (np.ndarray[float]): A merged image, with the same shape as im_RGB.
        im_all (np.ndarray[float]): An 'all' image, with the same shape as im_RGB.
        cloud_mask (np.ndarray[bool]): A boolean cloud mask, with shape (height, width).

    Returns:
        tuple: A tuple containing the masked im_RGB, im_merged and im_all images.
    """
    nan_color_float = 1.0
    new_cloud_mask = np.repeat(cloud_mask[:, :, np.newaxis], im_RGB.shape[2], axis=2)

    im_RGB[new_cloud_mask] = nan_color_float
    im_merged[new_cloud_mask] = nan_color_float
    im_all[new_cloud_mask] = nan_color_float

    return im_RGB, im_merged, im_all


def simplified_find_contours(
    im_labels: np.array, cloud_mask: np.array, reference_shoreline_buffer: np.array
) -> List[np.array]:
    """Find contours in a binary image using skimage.measure.find_contours and processes out contours that contain NaNs.
    Parameters:
    -----------
    im_labels: np.nd.array
        binary image with 0s and 1s
    cloud_mask: np.array
        boolean array indicating cloud mask
    Returns:
    -----------
    processed_contours: list of arrays
        processed image contours (only the ones that do not contains NaNs)
    """
    # Apply the cloud mask by setting masked pixels to a special value (e.g., -1)
    im_labels_masked = im_labels.copy()
    # im_labels_masked[cloud_mask] = -1
    # # Apply the reference shoreline buffer mask by setting masked pixels to a special value (e.g., -1)
    # im_labels_masked[~reference_shoreline_buffer] = -1
    im_labels_masked[cloud_mask] = np.NaN
    # Apply the reference shoreline buffer mask by setting masked pixels to a special value (e.g., -1)
    im_labels_masked[~reference_shoreline_buffer] = np.NaN

    # 0 or 1 labels means 0.5 is the threshold
    contours = measure.find_contours(im_labels_masked, 0.5)

    # remove contour points that are NaNs (around clouds)
    processed_contours = SDS_shoreline.process_contours(contours)

    return processed_contours


def find_shoreline(
    fn,
    image_epsg,
    settings,
    cloud_mask_adv,
    cloud_mask,
    im_nodata,
    georef,
    im_labels,
    reference_shoreline_buffer,
) -> np.array:
    try:
        contours = simplified_find_contours(
            im_labels, cloud_mask, reference_shoreline_buffer
        )
    except Exception as e:
        logger.error(f"{e}\nCould not map shoreline for this image: {fn}")
        return None
    # print(f"Settings used by process_shoreline: {settings}")
    # process the water contours into a shoreline
    shoreline = SDS_shoreline.process_shoreline(
        contours, cloud_mask_adv, im_nodata, georef, image_epsg, settings
    )
    return shoreline


@time_func
def extract_shorelines_with_dask(
    session_path: str,
    metadata: dict,
    settings: dict,
    class_indices: list = None,
    class_mapping: dict = None,
    save_location: str = "",
) -> dict:
    sitename = settings["inputs"]["sitename"]
    filepath_data = settings["inputs"]["filepath"]
    # initialise output structure
    extracted_shorelines_data = {}
    if not save_location:
        # create a subfolder to store the .jpg images showing the detection
        filepath_jpg = os.path.join(filepath_data, sitename, "jpg_files", "detection")
        os.makedirs(filepath_jpg, exist_ok=True)

    # loop through satellite list
    # filenames = metadata[satname]["filenames"]
    # output = {}
    # if len(filenames) == 0:
    #     logger.warning(f"Satellite {satname} had no imagery")
    #     return output
    good_folder = os.path.join(session_path, "good")
    bad_folder = os.path.join(session_path, "bad")
    satellites = get_satellites_in_directory(session_path)
    # for each satellite sort the model outputs into good & bad
    for satname in satellites:
        # get all the model_outputs that have the satellite in the filename
        files = glob(f"{session_path}{os.sep}*{satname}*.npz")
        if len(files) != 0:
            filter_model_outputs(satname, files, good_folder, bad_folder)

    filtered_files = get_filtered_files_dict(good_folder, "npz", sitename)
    metadata = edit_metadata(metadata, filtered_files)

    result_dict = {}
    for satname in metadata:
        satellite_dict = process_satellite(
            satname,
            settings,
            metadata,
            session_path,
            class_indices,
            class_mapping,
            save_location,
        )
        result_dict.update(satellite_dict)
    extracted_shorelines_data = combine_satellite_data(result_dict)
    logger.info(f"extracted_shorelines_data: {extracted_shorelines_data}")
    return extracted_shorelines_data


def get_min_shoreline_length(satname: str, default_min_length_sl: float) -> int:
    """
    Given a satellite name and a default minimum shoreline length, returns the minimum shoreline length
    for the specified satellite.

    If the satellite name is "L7", the function returns a minimum shoreline length of 200, as this
    satellite has diagonal bands that require a shorter minimum length. For all other satellite names,
    the function returns the default minimum shoreline length.

    Args:
    - satname (str): A string representing the name of the satellite to retrieve the minimum shoreline length for.
    - default_min_length_sl (float): A float representing the default minimum shoreline length to be returned if
                                      the satellite name is not "L7".

    Returns:
    - An integer representing the minimum shoreline length for the specified satellite.

    Example usage:
    >>> get_min_shoreline_length("L5", 500)
    500
    >>> get_min_shoreline_length("L7", 500)
    200
    """
    # reduce min shoreline length for L7 because of the diagonal bands
    if satname == "L7":
        return 200
    else:
        return default_min_length_sl


def get_pixel_size_for_satellite(satname: str) -> int:
    """Returns the pixel size of a given satellite.
    ["L5", "L7", "L8", "L9"] = 15 meters
    "S2" = 10 meters

    Args:
        satname (str): A string indicating the name of the satellite.

    Returns:
        int: The pixel size of the satellite in meters.

    Raises:
        None.
    """
    if satname in ["L5", "L7", "L8", "L9"]:
        pixel_size = 15
    elif satname == "S2":
        pixel_size = 10
    return pixel_size


def load_extracted_shoreline_from_files(
    dir_path: str,
) -> Optional["Extracted_Shoreline"]:
    """
    Load the extracted shoreline from the given directory.

    The function searches the directory for the extracted shoreline GeoJSON file, the shoreline settings JSON file,
    and the extracted shoreline dictionary JSON file. If any of these files are missing, the function returns None.

    Args:
        dir_path: The path to the directory containing the extracted shoreline files.

    Returns:
        An instance of the Extracted_Shoreline class containing the extracted shoreline data, or None if any of the
        required files are missing.
    """
    required_files = {
        "geojson": "*shoreline*.geojson",
        "settings": "*shoreline*settings*.json",
        "dict": "*shoreline*dict*.json",
    }

    extracted_files = {}

    for file_type, file_pattern in required_files.items():
        file_paths = glob(os.path.join(dir_path, file_pattern))
        if not file_paths:
            logger.warning(f"No {file_type} file could be loaded from {dir_path}")
            return None

        file_path = file_paths[0]  # Use the first file if there are multiple matches
        if file_type == "geojson":
            extracted_files[file_type] = geodata_processing.read_gpd_file(file_path)
        else:
            extracted_files[file_type] = file_utilities.load_data_from_json(file_path)

    extracted_shorelines = Extracted_Shoreline()
    extracted_shorelines = extracted_shorelines.load_extracted_shorelines(
        extracted_files["dict"], extracted_files["settings"], extracted_files["geojson"]
    )

    logger.info(f"Loaded extracted shorelines from: {dir_path}")
    return extracted_shorelines


class Extracted_Shoreline:
    """Extracted_Shoreline: contains the extracted shorelines within a Region of Interest (ROI)"""

    LAYER_NAME = "extracted_shoreline"
    FILE_NAME = "extracted_shorelines.geojson"

    def __init__(
        self,
    ):
        # gdf: geodataframe containing extracted shoreline for ROI_id
        self.gdf = gpd.GeoDataFrame()
        # Use roi id to identify which ROI extracted shorelines derive from
        self.roi_id = ""
        # dictionary : dictionary of extracted shorelines
        # contains keys 'dates', 'shorelines', 'filename', 'cloud_cover', 'geoaccuracy', 'idx', 'MNDWI_threshold', 'satname'
        self.dictionary = {}
        # shoreline_settings: dictionary of settings used to extract shoreline
        self.shoreline_settings = {}

    def __str__(self):
        return f"Extracted Shoreline: ROI ID: {self.roi_id}\n geodataframe {self.gdf.head(5)}\nshoreline_settings{self.shoreline_settings}"

    def __repr__(self):
        return f"Extracted Shoreline:  ROI ID: {self.roi_id}\n geodataframe {self.gdf.head(5)}\nshoreline_settings{self.shoreline_settings}\ndictionary{self.dictionary}"

    def get_roi_id(self) -> Optional[str]:
        """
        Extracts the region of interest (ROI) ID from the shoreline settings.

        The method retrieves the sitename field from the shoreline settings inputs dictionary and extracts the
        ROI ID from it, if present. The sitename field is expected to be in the format "ID_XXXX_datetime03-22-23__07_29_15",
        where XXXX is the id of the ROI. If the sitename field is not present or is not in the
        expected format, the method returns None.

        shoreline_settings:
        {
            'inputs' {
                "sitename": 'ID_0_datetime03-22-23__07_29_15',
                }
        }

        Returns:
            The ROI ID as a string, or None if the sitename field is not present or is not in the expected format.
        """
        inputs = self.shoreline_settings.get("inputs", {})
        sitename = inputs.get("sitename", "")
        # checks if the ROI ID is present in the 'sitename' saved in the shoreline settings
        roi_id = sitename.split("_")[1] if sitename else None
        return roi_id

    def load_extracted_shorelines(
        self,
        extracted_shoreline_dict: dict = None,
        shoreline_settings: dict = None,
        extracted_shorelines_gdf: gpd.GeoDataFrame = None,
    ):
        """Loads extracted shorelines into the Extracted_Shoreline class.
        Intializes the class with the extracted shorelines dictionary, shoreline settings, and the extracted shorelines geodataframe

        Args:
            extracted_shoreline_dict (dict, optional): A dictionary containing the extracted shorelines. Defaults to None.
            shoreline_settings (dict, optional): A dictionary containing the shoreline settings. Defaults to None.
            extracted_shorelines_gdf (GeoDataFrame, optional): The extracted shorelines in a GeoDataFrame. Defaults to None.

        Returns:
            object: The Extracted_Shoreline class with the extracted shorelines loaded.

        Raises:
            ValueError: If the input arguments are invalid.
        """

        if not isinstance(extracted_shoreline_dict, dict):
            raise ValueError(
                f"extracted_shoreline_dict must be dict. not {type(extracted_shoreline_dict)}"
            )
        if extracted_shoreline_dict == {}:
            raise ValueError("extracted_shoreline_dict cannot be empty.")

        if extracted_shorelines_gdf is not None:
            if not isinstance(extracted_shorelines_gdf, gpd.GeoDataFrame):
                raise ValueError(
                    f"extracted_shorelines_gdf must be valid geodataframe. not {type(extracted_shorelines_gdf)}"
                )
            if extracted_shorelines_gdf.empty:
                raise ValueError("extracted_shorelines_gdf cannot be empty.")
            self.gdf = extracted_shorelines_gdf

        if not isinstance(shoreline_settings, dict):
            raise ValueError(
                f"shoreline_settings must be dict. not {type(shoreline_settings)}"
            )
        if shoreline_settings == {}:
            raise ValueError("shoreline_settings cannot be empty.")

        # dictionary : dictionary of extracted shorelines
        self.dictionary = extracted_shoreline_dict
        # shoreline_settings: dictionary of settings used to extract shoreline
        self.shoreline_settings = shoreline_settings
        # Use roi id to identify which ROI extracted shorelines derive from
        self.roi_id = shoreline_settings["inputs"]["roi_id"]
        return self

    def create_extracted_shorelines(
        self,
        roi_id: str = None,
        shoreline: gpd.GeoDataFrame = None,
        roi_settings: dict = None,
        settings: dict = None,
    ) -> "Extracted_Shoreline":
        """
        Extracts shorelines for a specified region of interest (ROI) and returns an Extracted_Shoreline class instance.

        Args:
        - self: The object instance.
        - roi_id (str): The ID of the region of interest for which shorelines need to be extracted.
        - shoreline (GeoDataFrame): A GeoDataFrame of shoreline features.
        - roi_settings (dict): A dictionary of region of interest settings.
        - settings (dict): A dictionary of extraction settings.

        Returns:
        - object: The Extracted_Shoreline class instance.
        """
        # validate input parameters are not empty and are of the correct type
        self._validate_input_params(roi_id, shoreline, roi_settings, settings)

        logger.info(f"Extracting shorelines for ROI id{roi_id}")
        self.dictionary = self.extract_shorelines(
            shoreline,
            roi_settings,
            settings,
        )
        if self.dictionary == {}:
            logger.warning(f"No extracted shorelines for ROI {roi_id}")
            raise exceptions.No_Extracted_Shoreline(roi_id)

        if is_list_empty(self.dictionary["shorelines"]):
            logger.warning(f"No extracted shorelines for ROI {roi_id}")
            raise exceptions.No_Extracted_Shoreline(roi_id)

        self.gdf = self.create_geodataframe(
            self.shoreline_settings["output_epsg"],
            output_crs="EPSG:4326",
            geomtype="points",
        )
        return self

    def create_extracted_shorelines_from_session(
        self,
        roi_id: str = None,
        shoreline: gpd.GeoDataFrame = None,
        roi_settings: dict = None,
        settings: dict = None,
        session_path: str = None,
        new_session_path: str = None,
    ) -> "Extracted_Shoreline":
        """
        Extracts shorelines for a specified region of interest (ROI) from a saved session and returns an Extracted_Shoreline class instance.

        Args:
        - self: The object instance.
        - roi_id (str): The ID of the region of interest for which shorelines need to be extracted.
        - shoreline (GeoDataFrame): A GeoDataFrame of shoreline features.
        - roi_settings (dict): A dictionary of region of interest settings.
        - settings (dict): A dictionary of extraction settings.
        - session_path (str): The path of the saved session from which the shoreline extraction needs to be resumed.
        - new_session_path (str) :The path of the new session where the extreacted shorelines extraction will be saved
        Returns:
        - object: The Extracted_Shoreline class instance.
        """
        # validate input parameters are not empty and are of the correct type
        self._validate_input_params(roi_id, shoreline, roi_settings, settings)

        logger.info(f"Extracting shorelines for ROI id{roi_id}")

        # read model settings from session path
        model_settings_path = os.path.join(session_path, "model_settings.json")
        model_settings = file_utilities.read_json_file(
            model_settings_path, raise_error=True
        )
        # get model type from model settings
        model_type = model_settings.get("model_type", "")
        if model_type == "":
            raise ValueError(
                f"Model type cannot be empty.{model_settings_path} did not contain model_type key."
            )
        # read model card from downloaded models path
        downloaded_models_dir = common.get_downloaded_models_dir()
        downloaded_models_path = os.path.join(downloaded_models_dir, model_type)
        logger.info(
            f"Searching for model card in downloaded_models_path: {downloaded_models_path}"
        )
        model_card_path = file_utilities.find_file_by_regex(
            downloaded_models_path, r".*modelcard\.json$"
        )
        # get the water index from the model card
        water_classes_indices = get_indices_of_classnames(
            model_card_path, ["water", "whitewater"]
        )
        # Sample class mapping {0:'water',   1:'whitewater', 2:'sand', 3:'rock'}
        class_mapping = get_class_mapping(model_card_path)

        # get the reference shoreline
        reference_shoreline = get_reference_shoreline(
            shoreline, settings["output_epsg"]
        )
        # Add reference shoreline to shoreline_settings
        self.shoreline_settings = self.create_shoreline_settings(
            settings, roi_settings, reference_shoreline
        )
        logger.info(f"self.shoreline_settings: {self.shoreline_settings}")
        # gets metadata used to extract shorelines
        metadata = get_metadata(self.shoreline_settings["inputs"])
        sitename = self.shoreline_settings["inputs"]["sitename"]
        filepath_data = self.shoreline_settings["inputs"]["filepath"]

        # filter out files that were removed from RGB directory
        try:
            metadata = common.filter_metadata(metadata, sitename, filepath_data)
        except FileNotFoundError as e:
            logger.warning(f"No RGB files existed so no metadata.")
            self.dictionary = {}
        else:
            logger.info(f"metadata: {metadata}")

            # self.dictionary = self.extract_shorelines(
            #     shoreline,
            #     roi_settings,
            #     settings,
            #     session_path=session_path,
            #     class_indices=water_classes_indices,
            #     class_mapping=class_mapping,
            # )

            extracted_shorelines_dict = extract_shorelines_with_dask(
                session_path,
                metadata,
                self.shoreline_settings,
                class_indices=water_classes_indices,
                class_mapping=class_mapping,
                save_location=new_session_path,
            )
            if extracted_shorelines_dict == {}:
                raise Exception(f"Failed to extract any shorelines.")

            logger.info(f"extracted_shoreline_dict: {extracted_shorelines_dict}")
            # postprocessing by removing duplicates and removing in inaccurate georeferencing (set threshold to 10 m)
            extracted_shorelines_dict = remove_duplicates(
                extracted_shorelines_dict
            )  # removes duplicates (images taken on the same date by the same satellite)
            extracted_shorelines_dict = remove_inaccurate_georef(
                extracted_shorelines_dict, 10
            )  # remove inaccurate georeferencing (set threshold to 10 m)
            logger.info(
                f"after remove_inaccurate_georef : extracted_shoreline_dict: {extracted_shorelines_dict}"
            )
            self.dictionary = extracted_shorelines_dict

            if is_list_empty(self.dictionary["shorelines"]):
                logger.warning(f"No extracted shorelines for ROI {roi_id}")
                raise exceptions.No_Extracted_Shoreline(roi_id)

            map_crs = "EPSG:4326"
            # extracted shorelines have map crs so they can be displayed on the map
            self.gdf = self.create_geodataframe(
                self.shoreline_settings["output_epsg"], output_crs=map_crs
            )
        return self

    def _validate_input_params(
        self,
        roi_id: str,
        shoreline: gpd.GeoDataFrame,
        roi_settings: dict,
        settings: dict,
    ) -> None:
        """
        Validates that the input parameters for shoreline extraction are not empty and are of the correct type.

        Args:
        - self: The object instance.
        - roi_id (str): The ID of the region of interest for which shorelines need to be extracted.
        - shoreline (GeoDataFrame): A GeoDataFrame of shoreline features.
        - roi_settings (dict): A dictionary of region of interest settings.
        - settings (dict): A dictionary of extraction settings.

        Raises:
        - ValueError: If any of the input parameters are empty or not of the correct type.
        """
        if not isinstance(roi_id, str):
            raise ValueError(f"ROI id must be string. not {type(roi_id)}")

        if not isinstance(shoreline, gpd.GeoDataFrame):
            raise ValueError(
                f"shoreline must be valid geodataframe. not {type(shoreline)}"
            )
        if shoreline.empty:
            raise ValueError("shoreline cannot be empty.")

        if not isinstance(roi_settings, dict):
            raise ValueError(f"roi_settings must be dict. not {type(roi_settings)}")
        if roi_settings == {}:
            raise ValueError("roi_settings cannot be empty.")

        if not isinstance(settings, dict):
            raise ValueError(f"settings must be dict. not {type(settings)}")
        if settings == {}:
            raise ValueError("settings cannot be empty.")

    def extract_shorelines(
        self,
        shoreline_gdf: gpd.geodataframe,
        roi_settings: dict,
        settings: dict,
        session_path: str = None,
        class_indices: list = None,
        class_mapping: dict = None,
    ) -> dict:
        """Returns a dictionary containing the extracted shorelines for roi specified by rois_gdf"""
        # project shorelines's crs from map's crs to output crs given in settings
        reference_shoreline = get_reference_shoreline(
            shoreline_gdf, settings["output_epsg"]
        )
        # Add reference shoreline to shoreline_settings
        self.shoreline_settings = self.create_shoreline_settings(
            settings, roi_settings, reference_shoreline
        )
        # gets metadata used to extract shorelines
        metadata = get_metadata(self.shoreline_settings["inputs"])
        sitename = self.shoreline_settings["inputs"]["sitename"]
        filepath_data = self.shoreline_settings["inputs"]["filepath"]

        # filter out files that were removed from RGB directory
        try:
            metadata = common.filter_metadata(metadata, sitename, filepath_data)
        except FileNotFoundError as e:
            logger.warning(f"No RGB files existed so no metadata.")
            return {}

        logger.info(f"new metadata: {metadata}")
        logger.info(f"self.shoreline_settings: {self.shoreline_settings}")
        # extract shorelines from ROI
        if session_path is None:
            # extract shorelines with coastsat's models
            extracted_shorelines = extract_shorelines(metadata, self.shoreline_settings)
        elif session_path is not None:
            # extract shorelines with our models
            extracted_shorelines = extract_shorelines_with_dask(
                session_path,
                metadata,
                self.shoreline_settings,
                class_indices=class_indices,
                class_mapping=class_mapping,
            )
        logger.info(f"extracted_shoreline_dict: {extracted_shorelines}")
        # postprocessing by removing duplicates and removing in inaccurate georeferencing (set threshold to 10 m)
        extracted_shorelines = remove_duplicates(
            extracted_shorelines
        )  # removes duplicates (images taken on the same date by the same satellite)
        extracted_shorelines = remove_inaccurate_georef(
            extracted_shorelines, 10
        )  # remove inaccurate georeferencing (set threshold to 10 m)
        logger.info(
            f"after remove_inaccurate_georef : extracted_shoreline_dict: {extracted_shorelines}"
        )
        return extracted_shorelines

    def create_shoreline_settings(
        self,
        settings: dict,
        roi_settings: dict,
        reference_shoreline: dict,
    ) -> None:
        """Create and return a dictionary containing settings for shoreline.

        Args:
            settings (dict): map settings
            roi_settings (dict): settings of the roi. Must include 'dates'
            reference_shoreline (dict): reference shoreline

        Example)
        shoreline_settings =
        {
            "reference_shoreline":reference_shoreline,
            "inputs": roi_settings,
            "adjust_detection": False,
            "check_detection": False,
            ...
            rest of items from settings
        }

        Returns:
            dict: The created shoreline settings.
        """
        SHORELINE_KEYS = [
            "cloud_thresh",
            "cloud_mask_issue",
            "min_beach_area",
            "min_length_sl",
            "output_epsg",
            "sand_color",
            "pan_off",
            "max_dist_ref",
            "dist_clouds",
            "percent_no_data",
            "model_session_path",  # path to model session file
            "apply_cloud_mask",
        ]
        logger.info(f"settings used to create shoreline settings: {settings}")
        shoreline_settings = {k: v for k, v in settings.items() if k in SHORELINE_KEYS}
        logger.info(f"Loading shoreline_settings: {shoreline_settings}")

        shoreline_settings.update(
            {
                "reference_shoreline": reference_shoreline,
                "adjust_detection": False,  # disable adjusting shorelines manually
                "check_detection": False,  # disable adjusting shorelines manually
                "save_figure": True,  # always save a matplotlib figure of shorelines
                "inputs": roi_settings,  # copy settings for ROI shoreline will be extracted from
            }
        )

        logger.info(f"shoreline_settings: {shoreline_settings}")
        return shoreline_settings

    def create_geodataframe(
        self, input_crs: str, output_crs: str = None, geomtype: str = "lines"
    ) -> gpd.GeoDataFrame:
        """Creates a geodataframe with the crs specified by input_crs. Converts geodataframe crs
        to output_crs if provided.
        Args:
            input_crs (str ): coordinate reference system string. Format 'EPSG:4326'.
            output_crs (str, optional): coordinate reference system string. Defaults to None.
        Returns:
            gpd.GeoDataFrame: geodataframe with columns = ['geometery','date','satname','geoaccuracy','cloud_cover']
            converted to output_crs if provided otherwise geodataframe's crs will be
            input_crs
        """
        extract_shoreline_gdf = output_to_gdf(self.dictionary, geomtype)
        if not extract_shoreline_gdf.crs:
            extract_shoreline_gdf.set_crs(input_crs, inplace=True)
        logger.info(
            f"extract_shoreline_gdf inital crs {extract_shoreline_gdf.crs} extract_shoreline_gdf {extract_shoreline_gdf}"
        )
        if output_crs is not None:
            extract_shoreline_gdf = extract_shoreline_gdf.to_crs(output_crs)
        logger.info(
            f"extract_shoreline_gdf final crs {extract_shoreline_gdf.crs} extract_shoreline_gdf {extract_shoreline_gdf}"
        )
        return extract_shoreline_gdf

    def to_file(
        self, filepath: str, filename: str, data: Union[gpd.GeoDataFrame, dict]
    ):
        """Save geopandas dataframe to file, or save data to file with to_file().

        Args:
            filepath (str): The directory where the file should be saved.
            filename (str): The name of the file to be saved.
            data (Any): The data to be saved to file.

        Raises:
            ValueError: Raised when data is not a geopandas dataframe and cannot be saved with tofile()
        """
        file_location = os.path.abspath(os.path.join(filepath, filename))

        if isinstance(data, gpd.GeoDataFrame):
            data.to_file(
                file_location,
                driver="GeoJSON",
                encoding="utf-8",
            )
        elif isinstance(data, dict):
            if data != {}:
                file_utilities.to_file(data, file_location)

    def get_layer_name(self) -> list:
        """returns name of extracted shoreline layer"""
        layer_name = "extracted_shoreline"
        return layer_name

    def get_styled_layer(
        self, gdf, row_number: int = 0, map_crs: int = 4326, style: dict = {}
    ) -> dict:
        """
        Returns a single shoreline feature as a GeoJSON object with a specified style.

        Args:
        - gdf: The input GeoDataFrame.
        - row_number (int): The index of the shoreline feature to select from the GeoDataFrame.
        - map_crs (int): The desired coordinate reference system.
        - style (dict) default {} :
            Additional style attributes to be merged with the default style.

        Returns:
        - dict: A styled GeoJSON feature.
        """
        if gdf.empty:
            return []

        projected_gdf = transform_gdf_to_crs(gdf, map_crs)
        single_shoreline = select_and_stringify(projected_gdf, row_number)
        features_json = convert_gdf_to_json(single_shoreline)
        layer_name = self.get_layer_name()

        # Ensure there are features to process.
        if not features_json.get("features"):
            return []

        styled_feature = style_layer(
            features_json["features"][0], layer_name, "red", style
        )
        return styled_feature


def get_reference_shoreline(
    shoreline_gdf: gpd.geodataframe, output_crs: str
) -> np.ndarray:
    """
    Converts a GeoDataFrame of shoreline features into a numpy array of latitudes, longitudes, and zeroes representing the mean sea level.

    Args:
    - shoreline_gdf (GeoDataFrame): A GeoDataFrame of shoreline features.
    - output_crs (str): The output CRS to which the shoreline features need to be projected.

    Returns:
    - np.ndarray: A numpy array of latitudes, longitudes, and zeroes representing the mean sea level.
    """
    # project shorelines's espg from map's espg to output espg given in settings
    reprojected_shorlines = shoreline_gdf.to_crs(output_crs)
    logger.info(f"reprojected_shorlines.crs: {reprojected_shorlines.crs}")
    logger.info(f"reprojected_shorlines: {reprojected_shorlines}")
    # convert shoreline_in_roi gdf to coastsat compatible format np.array([[lat,lon,0],[lat,lon,0]...])
    shorelines = make_coastsat_compatible(reprojected_shorlines)
    # shorelines = [([lat,lon],[lat,lon],[lat,lon]),([lat,lon],[lat,lon],[lat,lon])...]
    # Stack all the tuples into a single list of n rows X 2 columns
    shorelines = np.vstack(shorelines)
    # Add third column of 0s to represent mean sea level
    shorelines = np.insert(shorelines, 2, np.zeros(len(shorelines)), axis=1)
    return shorelines


def get_colors(length: int) -> list:
    # returns a list of color hex codes as long as length
    cmap = get_cmap("plasma", length)
    cmap_list = [rgb2hex(i) for i in cmap.colors]
    return cmap_list


def make_coastsat_compatible(feature: gpd.geodataframe) -> list:
    """Return the feature as an np.array in the form:
        [([lat,lon],[lat,lon],[lat,lon]),([lat,lon],[lat,lon],[lat,lon])...])
    Args:
        feature (gpd.geodataframe): clipped portion of shoreline within a roi
    Returns:
        list: shorelines in form:
            [([lat,lon],[lat,lon],[lat,lon]),([lat,lon],[lat,lon],[lat,lon])...])
    """
    features = []
    # Use explode to break multilinestrings in linestrings
    feature_exploded = feature.explode(index_parts=True)
    # For each linestring portion of feature convert to lat,lon tuples
    lat_lng = feature_exploded.apply(
        lambda row: tuple(np.array(row.geometry.coords).tolist()), axis=1
    )
    features = list(lat_lng)
    return features


def is_list_empty(main_list: list) -> bool:
    all_empty = True
    for np_array in main_list:
        if len(np_array) != 0:
            all_empty = False
    return all_empty<|MERGE_RESOLUTION|>--- conflicted
+++ resolved
@@ -3,15 +3,14 @@
 import copy
 import fnmatch
 import json
+import json
 import logging
 import os
 from glob import glob
 from time import perf_counter
-<<<<<<< HEAD
+from typing import Optional, Union, List, Dict
+from time import perf_counter
 from typing import Dict, List, Optional, Union
-=======
-from typing import Optional, Union, List, Dict
->>>>>>> 5174ce5e
 
 # External dependencies imports
 import dask
@@ -19,13 +18,6 @@
 import matplotlib.lines as mlines
 import matplotlib.patches as mpatches
 import matplotlib.pyplot as plt
-<<<<<<< HEAD
-import numpy as np
-import pandas as pd
-import skimage.measure as measure
-import skimage.morphology as morphology
-from coastsat import SDS_preprocess, SDS_shoreline, SDS_tools
-=======
 from matplotlib.pyplot import get_cmap
 from matplotlib.colors import rgb2hex
 import numpy as np
@@ -42,7 +34,14 @@
 from coastsat import SDS_preprocess, SDS_shoreline, SDS_tools
 from coastseg import geodata_processing
 from coastseg import file_utilities
->>>>>>> 5174ce5e
+import matplotlib.lines as mlines
+import matplotlib.patches as mpatches
+import matplotlib.pyplot as plt
+import numpy as np
+import pandas as pd
+import skimage.measure as measure
+import skimage.morphology as morphology
+from coastsat import SDS_preprocess, SDS_shoreline, SDS_tools
 from coastsat.SDS_download import get_metadata
 from coastsat.SDS_shoreline import extract_shorelines
 from coastsat.SDS_tools import (
@@ -53,7 +52,6 @@
     remove_inaccurate_georef,
 )
 from coastsat.SDS_transects import compute_intersection_QC
-<<<<<<< HEAD
 from ipyleaflet import GeoJSON
 from matplotlib import gridspec
 from matplotlib.colors import rgb2hex
@@ -67,25 +65,12 @@
 from coastseg.filters import filter_model_outputs
 from coastseg.common import get_filtered_files_dict, edit_metadata
 
-=======
-
-# Internal dependencies imports
-from coastseg import common, exceptions
->>>>>>> 5174ce5e
 
 # Set pandas option
 pd.set_option("mode.chained_assignment", None)
 
-<<<<<<< HEAD
 # Logger setup
 logger = logging.getLogger(__name__)
-
-# Module level variables
-=======
-# Configuration and logging
-pd.set_option("mode.chained_assignment", None)
-logger = logging.getLogger(__name__)
->>>>>>> 5174ce5e
 __all__ = ["Extracted_Shoreline"]
 
 
@@ -101,8 +86,6 @@
     return wrapper
 
 
-<<<<<<< HEAD
-=======
 def convert_linestrings_to_multipoints(gdf: gpd.GeoDataFrame) -> gpd.GeoDataFrame:
     """
     Convert LineString geometries in a GeoDataFrame to MultiPoint geometries.
@@ -176,7 +159,6 @@
     )
 
 
->>>>>>> 5174ce5e
 def read_from_dict(d: dict, keys_of_interest: list | set | tuple):
     """
     Function to extract the value from the first matching key in a dictionary.
