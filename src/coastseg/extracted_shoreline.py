# Standard library imports
import colorsys
import copy
import fnmatch
import json
import json
import logging
import re
import os
from glob import glob
from time import perf_counter
from typing import Optional, Union, List, Dict
from time import perf_counter
from typing import Dict, List, Optional, Union
from itertools import islice

# External dependencies imports
import dask
import geopandas as gpd
import matplotlib.lines as mlines
import matplotlib.patches as mpatches
import matplotlib.pyplot as plt
from matplotlib.pyplot import get_cmap
from matplotlib.colors import rgb2hex
import numpy as np
from ipyleaflet import GeoJSON
from skimage import measure, morphology
import skimage.measure as measure
import skimage.morphology as morphology
import pandas as pd
from tqdm.auto import tqdm
import matplotlib.gridspec as gridspec
from shapely.geometry import MultiPoint, LineString

# coastsat imports
from coastsat import SDS_preprocess, SDS_shoreline, SDS_tools
from coastseg import geodata_processing
from coastseg import file_utilities
import matplotlib.lines as mlines
import matplotlib.patches as mpatches
import matplotlib.pyplot as plt
import numpy as np
import pandas as pd
import skimage.measure as measure
import skimage.morphology as morphology
from coastsat import SDS_preprocess, SDS_shoreline, SDS_tools
from coastsat.SDS_download import get_metadata
from coastsat.SDS_shoreline import extract_shorelines
from coastsat.SDS_tools import (
    get_filenames,
    get_filepath,
    output_to_gdf,
    remove_duplicates,
    remove_inaccurate_georef,
)
from coastsat.SDS_transects import compute_intersection_QC
from ipyleaflet import GeoJSON
from matplotlib import gridspec
from matplotlib.colors import rgb2hex
from matplotlib.pyplot import get_cmap
from skimage import measure, morphology
from tqdm.auto import tqdm

# Internal dependencies imports
from coastseg import common, exceptions
from coastseg.validation import get_satellites_in_directory
from coastseg.filters import filter_model_outputs
from coastseg.common import get_filtered_files_dict, edit_metadata


# Set pandas option
pd.set_option("mode.chained_assignment", None)

# Logger setup
logger = logging.getLogger(__name__)
__all__ = ["Extracted_Shoreline"]


def time_func(func):
    def wrapper(*args, **kwargs):
        start = perf_counter()
        result = func(*args, **kwargs)
        end = perf_counter()
        print(f"{func.__name__} took {end - start:.6f} seconds to run.")
        # logger.debug(f"{func.__name__} took {end - start:.6f} seconds to run.")
        return result

    return wrapper


<<<<<<< HEAD
def is_data_coverage_acceptable(cloud_mask, im_nodata, percent_no_data_allowed=None):
    """
    Check if the percentage of no data in an image exceeds a given threshold.

    Args:
        cloud_mask (np.array): A binary cloud mask of the image.
        im_nodata (np.array): A binary mask indicating no data areas of the image.
        percent_no_data_allowed (float, optional): The maximum percentage of no data allowed in the image.
            If provided, this value should be between 0 and 100. Default is None.

    Returns:
        bool: False if the percentage of no data exceeds the threshold, otherwise True.
    """
    if percent_no_data_allowed is None:
        return True

    num_total_pixels = cloud_mask.shape[0] * cloud_mask.shape[1]
    percentage_no_data = np.sum(im_nodata) / num_total_pixels
    logger.info(f"percentage_no_data: {percentage_no_data}")
    logger.info(f"percent_no_data_allowed: {percent_no_data_allowed}")
    if percentage_no_data > percent_no_data_allowed:
        logger.info(
            f"percent_no_data_allowed exceeded {percentage_no_data} > {percent_no_data_allowed}"
        )
        return False
=======
def check_percent_no_data_allowed(
    percent_no_data_allowed: float, cloud_mask: np.ndarray, im_nodata: np.ndarray
) -> bool:
    """
    Checks if the percentage of no data pixels in the image exceeds the allowed percentage.

    Args:
        settings (dict): A dictionary containing settings for the shoreline extraction.
        cloud_mask (numpy.ndarray): A binary mask indicating cloud cover in the image.
        im_nodata (numpy.ndarray): A binary mask indicating no data pixels in the image.

    Returns:
        bool: True if the percentage of no data pixels is less than or equal to the allowed percentage, False otherwise.
    """
    if percent_no_data_allowed is not None:
        percent_no_data_allowed = percent_no_data_allowed / 100
        num_total_pixels = cloud_mask.shape[0] * cloud_mask.shape[1]
        percentage_no_data = np.sum(im_nodata) / num_total_pixels
        if percentage_no_data > percent_no_data_allowed:
            logger.info(
                f"percent_no_data_allowed exceeded {percentage_no_data} > {percent_no_data_allowed}"
            )
            return False
>>>>>>> 827356b8
    return True


def convert_linestrings_to_multipoints(gdf: gpd.GeoDataFrame) -> gpd.GeoDataFrame:
    """
    Convert LineString geometries in a GeoDataFrame to MultiPoint geometries.

    Args:
    - gdf (gpd.GeoDataFrame): The input GeoDataFrame.

    Returns:
    - gpd.GeoDataFrame: A new GeoDataFrame with MultiPoint geometries. If the input GeoDataFrame
                        already contains MultiPoints, the original GeoDataFrame is returned.
    """

    # Check if the gdf already contains MultiPoints
    if any(gdf.geometry.type == "MultiPoint"):
        return gdf

    def linestring_to_multipoint(linestring):
        if isinstance(linestring, LineString):
            return MultiPoint(linestring.coords)
        return linestring

    # Convert each LineString to a MultiPoint
    gdf["geometry"] = gdf["geometry"].apply(linestring_to_multipoint)

    return gdf


def transform_gdf_to_crs(gdf, crs=4326):
    """Convert the GeoDataFrame to the specified CRS."""
    return gdf.to_crs(crs)


def select_and_stringify(gdf, row_number):
    """Select a single shoreline and stringify its datetime columns."""
    single_shoreline = gdf.iloc[[row_number]]
    return common.stringify_datetime_columns(single_shoreline)


def convert_gdf_to_json(gdf):
    """Convert a GeoDataFrame to a JSON representation."""
    return json.loads(gdf.to_json())


def style_layer(
    geojson: dict, layer_name: str, color: str, style_dict: dict = {}
) -> GeoJSON:
    """Return styled GeoJson object with layer name
    Args:
        geojson (dict): geojson dictionary to be styled
        layer_name(str): name of the GeoJSON layer
        color(str): hex code or name of color render shorelines
        style_dict (dict, optional): Additional style attributes to be merged with the default style.
    Returns:
        "ipyleaflet.GeoJSON": shoreline as GeoJSON layer styled with color
    """
    assert geojson != {}, "ERROR.\n Empty geojson cannot be drawn onto  map"
    # Default style dictionary
    default_style = {
        "color": color,  # Outline color
        "opacity": 1,  # opacity 1 means no transparency
        "weight": 3,  # Width
        "fillColor": color,  # Fill color
        "fillOpacity": 0.8,  # Fill opacity.
        "radius": 1,
    }

    # If a style_dict is provided, merge it with the default style
    default_style.update(style_dict)
    return GeoJSON(
        data=geojson, name=layer_name, style=default_style, point_style=default_style
    )


def read_from_dict(d: dict, keys_of_interest: list | set | tuple):
    """
    Function to extract the value from the first matching key in a dictionary.

    Parameters:
    d (dict): The dictionary from which to extract the value.
    keys_of_interest (list | set | tuple): Iterable of keys to look for in the dictionary.
    The function returns the value of the first matching key it finds.

    Returns:
    The value from the dictionary corresponding to the first key found in keys_of_interest,
    or None if no matching keys are found.
    Raises:
    KeyError if the keys_of_interest were not in d
    """
    for key in keys_of_interest:
        if key in d:
            return d[key]
    raise KeyError(f"{keys_of_interest} were not in {d}")


def remove_small_objects_and_binarize(merged_labels, min_size):
    # Ensure the image is binary
    binary_image = merged_labels > 0

    # Remove small objects from the binary image
    filtered_image = morphology.remove_small_objects(
        binary_image, min_size=min_size, connectivity=2
    )

    return filtered_image


def compute_transects_from_roi(
    extracted_shorelines: dict,
    transects_gdf: gpd.GeoDataFrame,
    settings: dict,
) -> dict:
    """Computes the intersection between the 2D shorelines and the shore-normal.
        transects. It returns time-series of cross-shore distance along each transect.
    Args:
        extracted_shorelines (dict): contains the extracted shorelines and corresponding metadata
        transects_gdf (gpd.GeoDataFrame): transects in ROI with crs = output_crs in settings
        settings (dict): settings dict with keys
                    'along_dist': int
                        alongshore distance considered calculate the intersection
    Returns:
        dict:  time-series of cross-shore distance along each of the transects.
               Not tidally corrected.
    """
    # create dict of numpy arrays of transect start and end points
    # logger.info(f"transects.crs: {transects_gdf.crs} transects: {transects_gdf}")
    transects = common.get_transect_points_dict(transects_gdf)
    # logger.info(f"transects as dictionary for coastsat: {transects}")
    # print(f'settings to extract transects: {settings}')
    # cross_distance: along-shore distance over which to consider shoreline points to compute median intersection (robust to outliers)
    cross_distance = compute_intersection_QC(extracted_shorelines, transects, settings)
    return cross_distance


def combine_satellite_data(satellite_data: dict) -> dict:
    """
    Function to merge the satellite_data dictionary, which has one key per satellite mission
    into a dictionnary containing all the shorelines and dates ordered chronologically.

    Arguments:
    -----------
    satellite_data: dict
        contains the extracted shorelines and corresponding dates, organised by
        satellite mission

    Returns:
    -----------
    merged_satelllite_data: dict
        contains the extracted shorelines in a single list sorted by date

    """
    # Initialize merged_satellite_data dict
    merged_satellite_data = {
        "dates": [],
        "geoaccuracy": [],
        "shorelines": [],
        "idx": [],
        "satname": [],
    }

    # Iterate through satellite_data keys (satellite names)
    for satname in satellite_data:
        # Iterate through each key in the nested dictionary
        for key in satellite_data[satname].keys():
            # Add the key to merged_satellite_data if it doesn't already exist
            if key not in merged_satellite_data:
                merged_satellite_data[key] = []

    # Add an additional key for the satellite name
    merged_satellite_data["satname"] = []

    # Fill the satellite_data dict
    for satname, sat_data in satellite_data.items():
        satellite_data[satname].setdefault("dates", [])
        satellite_data[satname].setdefault("geoaccuracy", [])
        satellite_data[satname].setdefault("shorelines", [])
        satellite_data[satname].setdefault("cloud_cover", [])
        satellite_data[satname].setdefault("filename", [])
        satellite_data[satname].setdefault("idx", [])
        satellite_data[satname].setdefault("dates", [])
        satellite_data[satname].setdefault("geoaccuracy", [])
        satellite_data[satname].setdefault("shorelines", [])
        satellite_data[satname].setdefault("cloud_cover", [])
        satellite_data[satname].setdefault("filename", [])
        satellite_data[satname].setdefault("idx", [])
        # For each key in the nested dictionary
        for key, value in sat_data.items():
            # Wrap non-list values in a list and concatenate to merged_satellite_data
            if not isinstance(value, list):
                merged_satellite_data[key] += [value]
            else:
                merged_satellite_data[key] += value
            # Add the satellite name to the satellite name list
        if "dates" in satellite_data[satname].keys():
            merged_satellite_data["satname"] += [
                _ for _ in np.tile(satname, len(satellite_data[satname]["dates"]))
            ]
    # Sort dates chronologically
    if "dates" in merged_satellite_data.keys():
        idx_sorted = sorted(
            range(len(merged_satellite_data["dates"])),
            key=lambda i: merged_satellite_data["dates"][i],
        )
        for key in merged_satellite_data.keys():
            merged_satellite_data[key] = [
                merged_satellite_data[key][i] for i in idx_sorted
            ]

    return merged_satellite_data


def process_satellite(
    satname: str,
    settings: dict,
    metadata: dict,
    session_path: str,
    class_indices: List[int] = None,
    class_mapping: Dict[int, str] = None,
    save_location: str = "",
    batch_size: int = 10,
    **kwargs: dict,
):
    """
    Processes a satellite's imagery to extract shorelines.

    Args:
        satname (str): The name of the satellite.
        settings (dict): A dictionary containing settings for the shoreline extraction.
            Settings needed to extract shorelines
            Must contain the following keys
            'min_length_sl': int
                minimum length of shoreline to be considered
            'min_beach_area': int
                minimum area of beach to be considered
            'cloud_thresh': float
                maximum cloud cover allowed
            'cloud_mask_issue': bool
                whether to apply the cloud mask or not
            'along_dist': int
                alongshore distance considered calculate the intersection
        metadata (dict): A dictionary containing metadata for the satellite imagery.
            Metadata is the output of the get_metadata function in SDS_download.py.
            The metadata dictionary should have the following structure:
            ex.
            metadata = {
                "l8": {
                    "dates": ["2019-01-01", "2019-01-02"],
                    "filenames": ["2019-01-01_123456789.tif", "2019-01-02_123456789.tif", "2019-01-03_123456789.tif"],
                    "epsg": [32601, 32601, 32601],
                    "acc_georef": [True, True, True]
                },
        session_path (str): The path to the session directory.
        class_indices (list, optional): A list of class indices to extract. Defaults to None.
        class_mapping (dict, optional): A dictionary mapping class indices to class names. Defaults to None.
        save_location (str, optional): The path to save the extracted shorelines. Defaults to "".
        batch_size (int, optional): The number of images to process in each batch. Defaults to 10.
    Returns:
        dict: A dictionary containing the extracted shorelines for the satellite.
    """
    # filenames of tifs (ms) for this satellite
    filenames = metadata[satname]["filenames"]
    output = {}
    output.setdefault(satname, {})
    output[satname].setdefault("dates", [])
    output[satname].setdefault("geoaccuracy", [])
    output[satname].setdefault("shorelines", [])
    output[satname].setdefault("cloud_cover", [])
    output[satname].setdefault("filename", [])
    output[satname].setdefault("idx", [])

    if len(filenames) == 0:
        logger.warning(f"Satellite {satname} had no imagery")
        return output

    collection = settings["inputs"]["landsat_collection"]
    # deep copy settings
    settings = copy.deepcopy(settings)
    filepath = get_filepath(settings["inputs"], satname)
    pixel_size = get_pixel_size_for_satellite(satname)

    # get the minimum beach area in number of pixels depending on the satellite
    settings["min_length_sl"] = get_min_shoreline_length(
        satname, settings["min_length_sl"]
    )

    # loop through the images
    espg_list = []
    geoaccuracy_list = []
    timestamps = []
    tasks = []

    # compute number of batches
    num_batches = len(filenames) // batch_size
    if len(filenames) % batch_size != 0:
        num_batches += 1

    # initialize progress bar
    pbar = tqdm(
        total=len(filenames),
        desc=f"Mapping Shorelines for {satname}",
        leave=True,
        position=0,
    )

    for batch in range(num_batches):
        espg_list = []
        geoaccuracy_list = []
        timestamps = []
        tasks = []

        # generate tasks for the current batch
        for index in range(
            batch * batch_size, min((batch + 1) * batch_size, len(filenames))
        ):
            image_epsg = metadata[satname]["epsg"][index]
            espg_list.append(image_epsg)
            geoaccuracy_list.append(metadata[satname]["acc_georef"][index])
            timestamps.append(metadata[satname]["dates"][index])
            tasks.append(
                dask.delayed(process_satellite_image)(
                    filenames[index],
                    filepath,
                    settings,
                    satname,
                    collection,
                    image_epsg,
                    pixel_size,
                    session_path,
                    class_indices,
                    class_mapping,
                    save_location,
                    settings.get("apply_cloud_mask", True),
                )
            )

        # compute tasks in batches
        results = dask.compute(*tasks)
        # update progress bar
        num_tasks_computed = len(tasks)
        pbar.update(num_tasks_computed)

        for index, result in enumerate(results):
            if result is None:
                continue
            output.setdefault(satname, {})
            output[satname].setdefault("dates", []).append(timestamps[index])
            output[satname].setdefault("geoaccuracy", []).append(
                geoaccuracy_list[index]
            )
            output[satname].setdefault("shorelines", []).append(result["shorelines"])
            output[satname].setdefault("cloud_cover", []).append(result["cloud_cover"])
            output[satname].setdefault("filename", []).append(filenames[index])
            output[satname].setdefault("idx", []).append(index)

    pbar.close()
    return output


def get_cloud_cover_combined(cloud_mask: np.ndarray):
    """
    Calculate the cloud cover percentage (ignoring no-data pixels) of a cloud_mask.

    Parameters:
    cloud_mask (numpy.ndarray): A 2D numpy array with 0s (clear) and 1s (cloudy) representing the cloud mask.

    Returns:
    float: The percentage of cloud_cover_combined in the cloud_mask.
    """
    # Convert cloud_mask to integer and calculate the sum of all elements (number of cloudy pixels)
    num_cloudy_pixels = sum(sum(cloud_mask.astype(int)))

    # Calculate the total number of pixels in the cloud_mask
    num_total_pixels = cloud_mask.shape[0] * cloud_mask.shape[1]

    # Divide the number of cloudy pixels by the total number of pixels to get the cloud_cover_combined percentage
    cloud_cover_combined = np.divide(num_cloudy_pixels, num_total_pixels)

    return cloud_cover_combined


def get_cloud_cover(cloud_mask: np.ndarray, im_nodata: np.ndarray) -> float:
    """
    Calculate the cloud cover percentage in an image, considering only valid (non-no-data) pixels.

    Args:
    cloud_mask (numpy.array): A boolean 2D numpy array where True represents a cloud pixel,
        and False a non-cloud pixel.
    im_nodata (numpy.array): A boolean 2D numpy array where True represents a no-data pixel,
        and False a valid (non-no-data) pixel.

    Returns:
    float: The cloud cover percentage in the image (0-1), considering only valid (non-no-data) pixels.
    """

    # Remove no data pixels from the cloud mask, as they should not be included in the cloud cover calculation
    cloud_mask_adv = np.logical_xor(cloud_mask, im_nodata)

    # Compute updated cloud cover percentage without considering no data pixels
    cloud_cover = np.divide(
        sum(sum(cloud_mask_adv.astype(int))),
        (sum(sum((~im_nodata).astype(int)))),
    )

    return cloud_cover


def process_satellite_image(
    filename: str,
    filepath: str,
    settings: Dict[str, Dict[str, Union[str, int, float]]],
    satname: str,
    collection: str,
    image_epsg: int,
    pixel_size: float,
    session_path: str,
    class_indices: List[int] = None,
    class_mapping: Dict[int, str] = None,
    save_location: str = "",
    apply_cloud_mask: bool = True,
) -> Dict[str, Union[np.ndarray, float]]:
    """
    Processes a single satellite image to extract the shoreline.

    Args:
        filename (str): The filename of the image.
        filepath (str): The path to the directory containing the image.
        settings (dict): A dictionary containing settings for the shoreline extraction.
        satname (str): The name of the satellite.
        collection (str): The name of the Landsat collection.
        image_epsg (int): The EPSG code of the image.
        pixel_size (float): The pixel size of the image.
        session_path (str): The path to the session directory.
        class_indices (list, optional): A list of class indices to extract. Defaults to None.
        class_mapping (dict, optional): A dictionary mapping class indices to class names. Defaults to None.
        save_location (str, optional): The path to save the extracted shorelines. Defaults to "".
        apply_cloud_mask (bool, optional): Whether to apply the cloud mask. Defaults to True.

    Returns:
        dict: A dictionary containing the extracted shoreline and cloud cover percentage.
    """
    # get image date
    date = filename[:19]
    # get the filenames for each of the tif files (ms, pan, qa)
    fn = get_filenames(filename, filepath, satname)
    # preprocess image (cloud mask + pansharpening/downsampling)
    (
        im_ms,
        georef,
        cloud_mask,
        im_extra,
        im_QA,
        im_nodata,
    ) = SDS_preprocess.preprocess_single(
        fn,
        satname,
        settings.get("cloud_mask_issue", False),
        False,
        collection,
        do_cloud_mask=apply_cloud_mask,
    )
    # if percentage of no data pixels are greater than allowed, skip
    percent_no_data_allowed = settings.get("percent_no_data", None)
<<<<<<< HEAD
    logger.info(f"percent_no_data_allowed: {percent_no_data_allowed}")
    # if the percent no data exceeds percent_no_data_allowed then return None
    if not is_data_coverage_acceptable(
        cloud_mask, im_nodata, percent_no_data_allowed / 100
=======
    if not check_percent_no_data_allowed(
        percent_no_data_allowed, cloud_mask, im_nodata
>>>>>>> 827356b8
    ):
        return None

    # compute cloud_cover percentage (with no data pixels)
    cloud_cover_combined = get_cloud_cover_combined(cloud_mask)
    if cloud_cover_combined > 0.99:  # if 99% of cloudy pixels in image skip
        logger.info("cloud_cover_combined > 0.99")
        return None

    # compute cloud cover percentage (without no data pixels)
    cloud_cover = get_cloud_cover(cloud_mask, im_nodata)
    # skip image if cloud cover is above user-defined threshold
    if cloud_cover > settings["cloud_thresh"]:
        logger.info("Cloud thresh exceeded")
        return None
    # calculate a buffer around the reference shoreline (if any has been digitised)
    ref_shoreline_buffer = SDS_shoreline.create_shoreline_buffer(
        cloud_mask.shape, georef, image_epsg, pixel_size, settings
    )
    # read the model outputs from the npz file for this image
    npz_file = find_matching_npz(filename, os.path.join(session_path, "good"))
    if npz_file is None:
        npz_file = find_matching_npz(filename, session_path)
    # logger.info(f"npz_file: {npz_file}")
    if npz_file is None:
        logger.warning(f"npz file not found for {filename}")
        return None

    # get the labels for water and land
    land_mask = load_merged_image_labels(npz_file, class_indices=class_indices)
    all_labels = load_image_labels(npz_file)

    min_beach_area = settings["min_beach_area"]
    land_mask = remove_small_objects_and_binarize(land_mask, min_beach_area)

    # I think we remove this since we assume our models are better
    # if sum(land_mask[ref_shoreline_buffer]) < 50:
    #     logger.warning(
    #         f"{fn} Not enough sand pixels within the beach buffer to detect shoreline"
    #     )
    #     return None

    # get the shoreline from the image
    shoreline = find_shoreline(
        fn,
        image_epsg,
        settings,
        np.logical_xor(cloud_mask, im_nodata),
        cloud_mask,
        im_nodata,
        georef,
        land_mask,
        ref_shoreline_buffer,
    )
    if shoreline is None:
        logger.warning(f"\nShoreline not found for {fn}")
        return None
    # plot the results
    shoreline_detection_figures(
        im_ms,
        cloud_mask,
        land_mask,
        all_labels,
        shoreline,
        image_epsg,
        georef,
        settings,
        date,
        satname,
        class_mapping,
        save_location,
    )
    # create dictionary of output
    output = {
        "shorelines": shoreline,
        "cloud_cover": cloud_cover,
    }
    return output


def get_model_card_classes(model_card_path: str) -> dict:
    """return the classes dictionary from the model card
        example classes dictionary {0: 'sand', 1: 'sediment', 2: 'whitewater', 3: 'water'}
    Args:
        model_card_path (str): path to model card

    Returns:
        dict: dictionary of classes in model card and their corresponding index
    """
    model_card_data = file_utilities.read_json_file(model_card_path, raise_error=True)
    # logger.info(
    #     f"model_card_path: {model_card_path} \nmodel_card_data: {model_card_data}"
    # )
    # read the classes the model was trained with from either the dictionary under key "DATASET" or "DATASET1"
    model_card_dataset = common.get_value_by_key_pattern(
        model_card_data, patterns=("DATASET", "DATASET1")
    )
    model_card_classes = model_card_dataset["CLASSES"]
    return model_card_classes


def get_class_mapping(
    model_card_path: str,
) -> dict:
    # example dictionary {0: 'sand', 1: 'sediment', 2: 'whitewater', 3: 'water'}
    model_card_classes = get_model_card_classes(model_card_path)

    class_mapping = {}
    # get index of each class in class_mapping to match model card classes
    for index, class_name in model_card_classes.items():
        class_mapping[index] = class_name
    # return list of indexes of selected_class_names that were found in model_card_classes
    return class_mapping


def get_indices_of_classnames(
    model_card_path: str,
    selected_class_names: List[str],
) -> List[int]:
    """
    Given the path to a model card and a list of selected class names, returns a list of indices of the selected classes
    in the model card. The model card should be a dictionary that maps class indices to class names.

    :param model_card_path: a string specifying the path to the model card.
    :param selected_class_names: a list of strings specifying the names of the selected classes.
    :return: a list of integers specifying the indices of the selected classes in the model card.
    """
    # example dictionary {0: 'sand', 1: 'sediment', 2: 'whitewater', 3: 'water'}
    model_card_classes = get_model_card_classes(model_card_path)

    class_indices = []
    # get index of each class in class_mapping to match model card classes
    for index, class_name in model_card_classes.items():
        # see if the class name is in selected_class_names
        for selected_class_name in selected_class_names:
            if class_name == selected_class_name:
                class_indices.append(int(index))
                break
    # return list of indexes of selected_class_names that were found in model_card_classes
    return class_indices


def find_matching_npz(filename, directory):
    # Extract the timestamp and Landsat ID from the filename
    parts = filename.split("_")
    timestamp, landsat_id = parts[0], parts[1]
    # Construct a pattern to match the corresponding npz filename
    pattern = f"{timestamp}*{landsat_id}*.npz"

    # Search the directory for files that match the pattern
    for file in os.listdir(directory):
        if fnmatch.fnmatch(file, pattern):
            return os.path.join(directory, file)

    # If no matching file is found, return None
    return None


def merge_classes(im_labels: np.ndarray, classes_to_merge: list) -> np.ndarray:
    """
    Merge the specified classes in the given numpy array of class labels by creating a new numpy array with 1 values
    for the merged classes and 0 values for all other classes.

    :param im_labels: a numpy array of class labels.
    :param classes_to_merge: a list of class labels to merge.
    :return: an integer numpy array with 1 values for the merged classes and 0 values for all other classes.
    """
    # Create an integer numpy array with 1 values for the merged classes and 0 values for all other classes
    updated_labels = np.zeros(shape=(im_labels.shape[0], im_labels.shape[1]), dtype=int)

    # Set 1 values for merged classes
    for idx in classes_to_merge:
        updated_labels = np.logical_or(updated_labels, im_labels == idx).astype(int)

    return updated_labels


def load_image_labels(npz_file: str) -> np.ndarray:
    """
    Load in image labels from a .npz file. Loads in the "grey_label" array from the .npz file and returns it as a 2D

    Parameters:
    npz_file (str): The path to the .npz file containing the image labels.

    Returns:
    np.ndarray: A 2D numpy array containing the image labels from the .npz file.
    """
    if not os.path.isfile(npz_file) or not npz_file.endswith(".npz"):
        raise ValueError(f"{npz_file} is not a valid .npz file.")

    data = np.load(npz_file)
    return data["grey_label"]


def load_merged_image_labels(
    npz_file: str, class_indices: list = [2, 1, 0]
) -> np.ndarray:
    """
    Load and process image labels from a .npz file.
    Pass in the indexes of the classes to merge. For instance, if you want to merge the water and white water classes, and
    the indexes of water is 0 and white water is 1, pass in [0, 1] as the class_indices parameter.

    Parameters:
    npz_file (str): The path to the .npz file containing the image labels.
    class_indices (list): The indexes of the classes to merge.

    Returns:
    np.ndarray: A 2D numpy array containing the image labels as 1 for the merged classes and 0 for all other classes.
    """
    if not os.path.isfile(npz_file) or not npz_file.endswith(".npz"):
        raise ValueError(f"{npz_file} is not a valid .npz file.")

    data = np.load(npz_file)
    # 1 for water, 0 for anything else (land, other, sand, etc.)
    im_labels = merge_classes(data["grey_label"], class_indices)

    return im_labels


def increase_image_intensity(
    im_ms: np.ndarray, cloud_mask: np.ndarray, prob_high: float = 99.9
) -> "np.ndarray[float]":
    """
    Increases the intensity of an image using rescale_image_intensity function from SDS_preprocess module.

    Args:
    im_ms (numpy.ndarray): Input multispectral image with shape (M, N, C), where M is the number of rows,
                         N is the number of columns, and C is the number of channels.
    cloud_mask (numpy.ndarray): A 2D binary cloud mask array with the same dimensions as the input image. The mask should have True values where cloud pixels are present.
    prob_high (float, optional, default=99.9): The probability of exceedance used to calculate the upper percentile for intensity rescaling. The default value is 99.9, meaning that the highest 0.1% of intensities will be clipped.

    Returns:
    im_adj (numpy.array): The rescaled image with increased intensity for the selected bands. The dimensions and number of bands of the output image may be different from the input image.
    """
    return SDS_preprocess.rescale_image_intensity(
        im_ms[:, :, [2, 1, 0]], cloud_mask, prob_high
    )


def create_color_mapping_as_ints(int_list: list[int]) -> dict:
    """
    This function creates a color mapping dictionary for a given list of integers, assigning a unique RGB color to each integer. The colors are generated using the HLS color model, and the resulting RGB values are integers in the range of 0-255.

    Arguments:

    int_list (list): A list of integers for which unique colors need to be generated.
    Returns:

    color_mapping (dict): A dictionary where the keys are the input integers and the values are the corresponding RGB colors as tuples of integers.
    """
    n = len(int_list)
    h_step = 1.0 / n
    color_mapping = {}

    for i, num in enumerate(int_list):
        h = i * h_step
        r, g, b = [int(x * 255) for x in colorsys.hls_to_rgb(h, 0.5, 1.0)]
        color_mapping[num] = (r, g, b)

    return color_mapping


def create_color_mapping(int_list: list[int]) -> dict:
    """
    This function creates a color mapping dictionary for a given list of integers, assigning a unique RGB color to each integer. The colors are generated using the HLS color model, and the resulting RGB values are floating-point numbers in the range of 0.0-1.0.

    Arguments:

    int_list (list): A list of integers for which unique colors need to be generated.
    Returns:

    color_mapping (dict): A dictionary where the keys are the input integers and the values are the corresponding RGB colors as tuples of floating-point numbers.
    """
    n = len(int_list)
    h_step = 1.0 / n
    color_mapping = {}

    for i, num in enumerate(int_list):
        h = i * h_step
        r, g, b = [
            x for x in colorsys.hls_to_rgb(h, 0.5, 1.0)
        ]  # Removed the int() conversion and * 255
        color_mapping[num] = (r, g, b)

    return color_mapping


def create_classes_overlay_image(labels):
    """
    Creates an overlay image by mapping class labels to colors.

    Args:
    labels (numpy.ndarray): A 2D array representing class labels for each pixel in an image.

    Returns:
    numpy.ndarray: A 3D array representing an overlay image with the same size as the input labels.
    """
    # Ensure that the input labels is a NumPy array
    labels = np.asarray(labels)

    # Make an overlay the same size of the image with 3 color channels
    overlay_image = np.zeros((labels.shape[0], labels.shape[1], 3), dtype=np.float32)

    # Create a color mapping for the labels
    class_indices = np.unique(labels)
    color_mapping = create_color_mapping(class_indices)

    # Create the overlay image by assigning the color for each label
    for index, class_color in color_mapping.items():
        overlay_image[labels == index] = class_color

    return overlay_image


def plot_image_with_legend(
    original_image: "np.ndarray[float]",
    merged_overlay: "np.ndarray[float]",
    all_overlay: "np.ndarray[float]",
    pixelated_shoreline: "np.ndarray[float]",
    merged_legend,
    all_legend,
    titles: list[str] = [],
):
    """
    Plots the original image, merged classes, and all classes with their corresponding legends.

    Args:
    original_image (numpy.ndarray): The original image. Must be a 2D or 3D numpy array.
    merged_overlay (numpy.ndarray): The image with merged classes overlay. Must be a numpy array with the same shape as original_image.
    all_overlay (numpy.ndarray): The image with all classes overlay. Must be a numpy array with the same shape as original_image.
    pixelated_shoreline (numpy.ndarray): The pixelated shoreline points. Must be a 2D numpy array where each row represents a point.
    merged_legend (list): A list of legend handles for the merged classes. Each handle must be a matplotlib artist.
    all_legend (list): A list of legend handles for all classes. Each handle must be a matplotlib artist.
    titles (list, optional): A list of titles for the subplots. Must contain three strings if provided. Defaults to ["Original Image", "Merged Classes", "All Classes"].


    Returns:
    matplotlib.figure.Figure: The resulting figure.
    """
    if not titles or len(titles) != 3:
        titles = ["Original Image", "Merged Classes", "All Classes"]
    fig = plt.figure()
    fig.set_size_inches([18, 9])

    if original_image.shape[1] > 2.5 * original_image.shape[0]:
        gs = gridspec.GridSpec(3, 1)
    else:
        gs = gridspec.GridSpec(1, 3)

    # if original_image is wider than 2.5 times as tall, plot the images in a 3x1 grid (vertical)
    if original_image.shape[0] > 2.5 * original_image.shape[1]:
        # vertical layout 3x1
        gs = gridspec.GridSpec(3, 1)
        ax2_idx, ax3_idx = (1, 0), (2, 0)
        bbox_to_anchor = (1.05, 0.5)
        loc = "center left"
    else:
        # horizontal layout 1x3
        gs = gridspec.GridSpec(1, 3)
        ax2_idx, ax3_idx = (0, 1), (0, 2)
        bbox_to_anchor = (0.5, -0.23)
        loc = "lower center"

    gs.update(bottom=0.03, top=0.97, left=0.03, right=0.97)
    ax1 = fig.add_subplot(gs[0, 0])
    ax2 = fig.add_subplot(gs[ax2_idx], sharex=ax1, sharey=ax1)
    ax3 = fig.add_subplot(gs[ax3_idx], sharex=ax1, sharey=ax1)

    # Plot original image
    ax1.imshow(original_image)
    ax1.plot(pixelated_shoreline[:, 0], pixelated_shoreline[:, 1], "k.", markersize=3)
    ax1.set_title(titles[0])
    ax1.axis("off")

    # Plot first combined image with overlay and legend
    ax2.imshow(merged_overlay)
    ax2.plot(pixelated_shoreline[:, 0], pixelated_shoreline[:, 1], "k.", markersize=3)
    ax2.set_title(titles[1])
    ax2.axis("off")
    if merged_legend:  # Check if the list is not empty
        ax2.legend(
            handles=merged_legend,
            bbox_to_anchor=bbox_to_anchor,
            loc=loc,
            borderaxespad=0.0,
        )

    # Plot second combined image with overlay and legend
    ax3.imshow(all_overlay)
    ax3.plot(pixelated_shoreline[:, 0], pixelated_shoreline[:, 1], "k.", markersize=3)
    ax3.set_title(titles[2])
    ax3.axis("off")
    if all_legend:  # Check if the list is not empty
        ax3.legend(
            handles=all_legend,
            bbox_to_anchor=bbox_to_anchor,
            loc=loc,
            borderaxespad=0.0,
        )

    # Return the figure object
    return fig


def save_detection_figure(fig, filepath: str, date: str, satname: str) -> None:
    """
    Save the given figure as a jpg file with a specified dpi.

    Args:
    fig (Figure): The figure object to save.
    filepath (str): The directory path where the image will be saved.
    date (str): The date the satellite image was taken in the format 'YYYYMMDD'.
    satname (str): The name of the satellite that took the image.

    Returns:
    None
    """
    fig.savefig(os.path.join(filepath, date + "_" + satname + ".jpg"), dpi=150)
    plt.close(fig)  # Close the figure after saving
    plt.close("all")
    del fig


def create_legend(
    class_mapping: dict, color_mapping: dict = None, additional_patches: list = None
) -> list[mpatches.Patch]:
    """
    Creates a list of legend patches using class and color mappings.

    Args:
    class_mapping (dict): A dictionary mapping class indices to class names.
    color_mapping (dict, optional): A dictionary mapping class indices to colors. Defaults to None.
    additional_patches (list, optional): A list of additional patches to be appended to the legend. Defaults to None.

    Returns:
    list: A list of legend patches.
    """
    if color_mapping is None:
        color_mapping = create_color_mapping_as_ints(class_mapping.keys())

    legend = [
        mpatches.Patch(
            color=np.array(color) / 255, label=f"{class_mapping.get(index, f'{index}')}"
        )
        for index, color in color_mapping.items()
    ]

    return legend + additional_patches if additional_patches else legend


def create_overlay(
    im_RGB: "np.ndarray[float]",
    im_labels: "np.ndarray[int]",
    overlay_opacity: float = 0.35,
) -> "np.ndarray[float]":
    """
    Create an overlay on the given image using the provided labels and
    specified overlay opacity.

    Args:
    im_RGB (np.ndarray[float]): The input image as an RGB numpy array (height, width, 3).
    im_labels (np.ndarray[int]): The array containing integer labels of the same dimensions as the input image.
    overlay_opacity (float, optional): The opacity value for the overlay (default: 0.35).

    Returns:
    np.ndarray[float]: The combined numpy array of the input image and the overlay.
    """
    # Create an overlay using the given labels
    overlay = create_classes_overlay_image(im_labels)
    # Combine the original image and the overlay using the correct opacity
    combined_float = im_RGB * (1 - overlay_opacity) + overlay * overlay_opacity
    return combined_float


def shoreline_detection_figures(
    im_ms: np.ndarray,
    cloud_mask: "np.ndarray[bool]",
    merged_labels: np.ndarray,
    all_labels: np.ndarray,
    shoreline: np.ndarray,
    image_epsg: str,
    georef,
    settings: dict,
    date: str,
    satname: str,
    class_mapping: dict,
    save_location: str = "",
):
    """
    Creates shoreline detection figures with overlays and saves them as JPEG files.

    Args:
    im_ms (numpy.ndarray): The multispectral image.
    cloud_mask (numpy.ndarray): The cloud mask.
    merged_labels (numpy.ndarray): The merged class labels.
    all_labels (numpy.ndarray): All class labels.
    shoreline (numpy.ndarray): The shoreline points.
    image_epsg (str): The EPSG code of the image.
    georef (numpy.ndarray): The georeference matrix.
    settings (dict): The settings dictionary.
    date (str): The date of the image.
    satname (str): The satellite name.
    class_mapping (dict): A dictionary mapping class indices to class names.
    """
    sitename = settings["inputs"]["sitename"]
    if save_location:
        filepath = os.path.join(save_location, "jpg_files", "detection")
    else:
        filepath_data = settings["inputs"]["filepath"]
        filepath = os.path.join(filepath_data, sitename, "jpg_files", "detection")
    os.makedirs(filepath, exist_ok=True)
    # logger.info(f"shoreline_detection_figures filepath: {filepath}")

    # increase the intensity of the image for visualization
    im_RGB = increase_image_intensity(im_ms, cloud_mask, prob_high=99.9)
    # logger.info(
    #     f"im_RGB.shape: {im_RGB.shape}\n im_RGB.dtype: {im_RGB.dtype}\n im_RGB: {np.unique(im_RGB)[:5]}\n"
    # )

    im_merged = create_overlay(im_RGB, merged_labels, overlay_opacity=0.35)
    im_all = create_overlay(im_RGB, all_labels, overlay_opacity=0.35)

    # logger.info(
    #     f"im_merged.shape: {im_merged.shape}\n im_merged.dtype: {im_merged.dtype}\n im_merged.max: {im_merged.max()}\n im_merged.min: {im_merged.min()}\n"
    # )
    # logger.info(
    #     f"im_all.shape: {im_all.shape}\n im_all.dtype: {im_all.dtype}\n im_all: {np.unique(im_all)[:5]}\n"
    # )

    # Mask clouds in the images
    im_RGB, im_merged, im_all = mask_clouds_in_images(
        im_RGB, im_merged, im_all, cloud_mask
    )

    # Convert shoreline points to pixel coordinates
    try:
        pixelated_shoreline = SDS_tools.convert_world2pix(
            SDS_tools.convert_epsg(shoreline, settings["output_epsg"], image_epsg)[
                :, [0, 1]
            ],
            georef,
        )
    except:
        pixelated_shoreline = np.array([[np.nan, np.nan], [np.nan, np.nan]])

    # Create legend for the shorelines
    black_line = mlines.Line2D([], [], color="k", linestyle="-", label="shoreline")

    # create a legend for the class colors and the shoreline
    all_classes_legend = create_legend(class_mapping, additional_patches=[black_line])
    merged_classes_legend = create_legend(
        class_mapping={0: "other", 1: "water"}, additional_patches=[black_line]
    )

    # Plot images
    fig = plot_image_with_legend(
        im_RGB,
        im_merged,
        im_all,
        pixelated_shoreline,
        merged_classes_legend,
        all_classes_legend,
        titles=[sitename, date, satname],
    )
    # save a .jpg under /jpg_files/detection
    save_detection_figure(fig, filepath, date, satname)
    plt.close(fig)


def mask_clouds_in_images(
    im_RGB: "np.ndarray[float]",
    im_merged: "np.ndarray[float]",
    im_all: "np.ndarray[float]",
    cloud_mask: "np.ndarray[bool]",
):
    """
    Applies a cloud mask to three input images (im_RGB, im_merged & im_all) by setting the
    cloudy portions to a value of 1.0.

    Args:
        im_RGB (np.ndarray[float]): An RGB image, with shape (height, width, 3).
        im_merged (np.ndarray[float]): A merged image, with the same shape as im_RGB.
        im_all (np.ndarray[float]): An 'all' image, with the same shape as im_RGB.
        cloud_mask (np.ndarray[bool]): A boolean cloud mask, with shape (height, width).

    Returns:
        tuple: A tuple containing the masked im_RGB, im_merged and im_all images.
    """
    nan_color_float = 1.0
    new_cloud_mask = np.repeat(cloud_mask[:, :, np.newaxis], im_RGB.shape[2], axis=2)

    im_RGB[new_cloud_mask] = nan_color_float
    im_merged[new_cloud_mask] = nan_color_float
    im_all[new_cloud_mask] = nan_color_float

    return im_RGB, im_merged, im_all


def simplified_find_contours(
    im_labels: np.array, cloud_mask: np.array, reference_shoreline_buffer: np.array
) -> List[np.array]:
    """Find contours in a binary image using skimage.measure.find_contours and processes out contours that contain NaNs.
    Parameters:
    -----------
    im_labels: np.nd.array
        binary image with 0s and 1s
    cloud_mask: np.array
        boolean array indicating cloud mask
    Returns:
    -----------
    processed_contours: list of arrays
        processed image contours (only the ones that do not contains NaNs)
    """
<<<<<<< HEAD
    # Apply the cloud mask by setting masked pixels to a special value (e.g., -1)
    im_labels_masked = im_labels.copy()
    # new idea maybe we should increase the referemxe shoreline buffer
    # thie is what SDS_shoreline does find_wl_contours1
    # use im_ref_buffer and dilate it by 5 pixels
    # se = morphology.disk(5)
    # im_ref_buffer_extra = morphology.binary_dilation(im_ref_buffer, se)
    # vec_buffer = im_ref_buffer_extra.reshape(nrows * ncols)

    # im_labels_masked[cloud_mask] = -1
    # # Apply the reference shoreline buffer mask by setting masked pixels to a special value (e.g., -1)
    # im_labels_masked[~reference_shoreline_buffer] = -1
=======
    # make a copy of the im_labels array as a float (this allows find contours to work))
    im_labels_masked = im_labels.copy().astype(float)
    # Apply the cloud mask by setting masked pixels to NaN
>>>>>>> 827356b8
    im_labels_masked[cloud_mask] = np.NaN
    # dilate the reference shoreline buffer by 5 pixels to mask out anything outside the reference shoreline buffer
    se = morphology.disk(5)
    im_ref_buffer_extra = morphology.binary_dilation(reference_shoreline_buffer, se)
    im_labels_masked[~im_ref_buffer_extra] = np.NaN

    # 0 or 1 labels means 0.5 is the threshold
    contours = measure.find_contours(im_labels_masked, 0.5)

    # remove contour points that are NaNs (around clouds and nodata intersections)
    processed_contours = SDS_shoreline.process_contours(contours)

    return processed_contours


def find_shoreline(
    filename: str,
    image_epsg: int,
    settings: dict,
    cloud_mask_adv: np.ndarray,
    cloud_mask: np.ndarray,
    im_nodata: np.ndarray,
    georef: float,
    im_labels: np.ndarray,
    reference_shoreline_buffer: np.ndarray,
) -> np.array:
    """
    Finds the shoreline in an image.

    Args:
        fn (str): The filename of the image.
        image_epsg (int): The EPSG code of the image.
        settings (dict): A dictionary containing settings for the shoreline extraction.
        cloud_mask_adv (numpy.ndarray): A binary mask indicating advanced cloud cover in the image.
        cloud_mask (numpy.ndarray): A binary mask indicating cloud cover in the image.
        im_nodata (numpy.ndarray): A binary mask indicating no data pixels in the image.
        georef (flat): A the georeference code for the image.
        im_labels (numpy.ndarray): A labeled array indicating the water and land pixels in the image.
        reference_shoreline_buffer (numpy.ndarray,): A buffer around the reference shoreline.

    Returns:
        numpy.ndarray or None: The shoreline as a numpy array, or None if the shoreline could not be found.
    """
    try:
        contours = simplified_find_contours(
            im_labels, cloud_mask, reference_shoreline_buffer
        )
    except Exception as e:
        logger.error(f"{e}\nCould not map shoreline for this image: {filename}")
        return None
    # print(f"Settings used by process_shoreline: {settings}")
    # process the water contours into a shoreline
    shoreline = SDS_shoreline.process_shoreline(
        contours, cloud_mask_adv, im_nodata, georef, image_epsg, settings
    )
    return shoreline


@time_func
def extract_shorelines_with_dask(
    session_path: str,
    metadata: dict,
    settings: dict,
    class_indices: list = None,
    class_mapping: dict = None,
    save_location: str = "",
    **kwargs: dict,
) -> dict:
    """
    Extracts shorelines from satellite imagery using a Dask-based implementation.

    Args:
        session_path (str): The path to the session directory.
        metadata (dict): A dictionary containing metadata for the satellite imagery.
        settings (dict): A dictionary containing settings for the shoreline extraction.
        class_indices (list, optional): A list of class indices to extract. Defaults to None.
        class_mapping (dict, optional): A dictionary mapping class indices to class names. Defaults to None.
        save_location (str, optional): The path to save the extracted shorelines. Defaults to "".
        **kwargs (dict): Additional keyword arguments.

    Returns:
        dict: A dictionary containing the extracted shorelines for each satellite.
    """
    sitename = settings["inputs"]["sitename"]
    filepath_data = settings["inputs"]["filepath"]

    # create a subfolder to store the .jpg images showing the detection
    if not save_location:
        filepath_jpg = os.path.join(filepath_data, sitename, "jpg_files", "detection")
        os.makedirs(filepath_jpg, exist_ok=True)

    # get the directory containing the good model outputs
    good_folder = get_sorted_model_outputs_directory(session_path)

    # get the list of files that were sorted as 'good'
    filtered_files = get_filtered_files_dict(good_folder, "npz", sitename)
    # keep only the metadata for the files that were sorted as 'good'
    metadata = edit_metadata(metadata, filtered_files)

    for satname in metadata.keys():
        if not metadata[satname]:
            logger.warning(f"metadata['{satname}'] is empty")
        else:
            logger.info(
                f"edit_metadata metadata['{satname}'] length {len(metadata[satname].get('epsg',[]))} of epsg: {np.unique(metadata[satname].get('epsg',[]))}"
            )
            logger.info(
                f"edit_metadata metadata['{satname}'] length {len(metadata[satname].get('dates',[]))} of dates Sample first five: {list(islice(metadata[satname].get('dates',[]),5))}"
            )
            logger.info(
                f"edit_metadata metadata['{satname}'] length {len(metadata[satname].get('filenames',[]))} of filenames Sample first five: {list(islice(metadata[satname].get('filenames',[]),5))}"
            )
            logger.info(
                f"edit_metadata metadata['{satname}'] length {len(metadata[satname].get('im_dimensions',[]))} of im_dimensions: {np.unique(metadata[satname].get('im_dimensions',[]))}"
            )
            logger.info(
                f"edit_metadata metadata['{satname}'] length {len(metadata[satname].get('acc_georef',[]))} of acc_georef: {np.unique(metadata[satname].get('acc_georef',[]))}"
            )
            logger.info(
                f"edit_metadata metadata['{satname}'] length {len(metadata[satname].get('im_quality',[]))} of im_quality: {np.unique(metadata[satname].get('im_quality',[]))}"
            )

    shoreline_dict = {}
    for satname in metadata.keys():
        satellite_dict = process_satellite(
            satname,
            settings,
            metadata,
            session_path,
            class_indices,
            class_mapping,
            save_location,
            batch_size=10,
            **kwargs,
        )
        if not satellite_dict:
            shoreline_dict[satname] = {}
        elif not satname in satellite_dict.keys():
            shoreline_dict[satname] = {}
        else:
            shoreline_dict[satname] = satellite_dict[satname]

    for satname in shoreline_dict.keys():
        # Check and log 'reference shoreline' if it exists
        ref_sl = shoreline_dict[satname].get("shorelines", np.array([]))
        if isinstance(ref_sl, np.ndarray):
            logger.info(f"shorelines.shape: {ref_sl.shape}")
        logger.info(f"Number of 'shorelines' for {satname}: {len(ref_sl)}")
        if shoreline_dict[satname] == {}:
            logger.info(f"No shorelines found for {satname}")
        else:
            logger.info(
                f"result_dict['{satname}'] length {len(shoreline_dict[satname].get('dates',[]))} of dates[:3] {list(islice(shoreline_dict[satname].get('dates',[]),3))}"
            )
            logger.info(
                f"result_dict['{satname}'] length {len(shoreline_dict[satname].get('geoaccuracy',[]))} of geoaccuracy: {np.unique(shoreline_dict[satname].get('geoaccuracy',[]))}"
            )
            logger.info(
                f"result_dict['{satname}'] length {len(shoreline_dict[satname].get('cloud_cover',[]))} of cloud_cover: {np.unique(shoreline_dict[satname].get('cloud_cover',[]))}"
            )
            logger.info(
                f"result_dict['{satname}'] length {len(shoreline_dict[satname].get('filename',[]))} of filename[:3]{list(islice(shoreline_dict[satname].get('filename',[]),3))}"
            )
    # combine the extracted shorelines for each satellite
    return combine_satellite_data(shoreline_dict)


def get_sorted_model_outputs_directory(
    session_path: str,
) -> str:
    """
    Sort model output files into "good" and "bad" folders based on the satellite name in the filename.

    Args:
        session_path (str): The path to the session directory containing the model output files.

    Returns:
        str: The path to the "good" folder containing the sorted model output files.
    """
    # for each satellite, sort the model outputs into good & bad
    good_folder = os.path.join(session_path, "good")
    bad_folder = os.path.join(session_path, "bad")
    satellites = get_satellites_in_directory(session_path)
    for satname in satellites:
        # get all the model_outputs that have the satellite in the filename
        try:
            # get all the model_outputs that have the satellite in the filename
            files = file_utilities.find_files_recursively(
                session_path, f".*{re.escape(satname)}.*\\.npz$", raise_error=False
            )
            # logger.info(f"fetched files {files} for satellite {satname}")
        except Exception as e:
            logger.error(f"Error finding files for satellite {satname}: {e}")
            continue
        logger.info(f"{session_path} contained {satname} files: {len(files)} ")
        if len(files) != 0:
            filter_model_outputs(satname, files, good_folder, bad_folder)
    return good_folder


def get_min_shoreline_length(satname: str, default_min_length_sl: float) -> int:
    """
    Given a satellite name and a default minimum shoreline length, returns the minimum shoreline length
    for the specified satellite.

    If the satellite name is "L7", the function returns a minimum shoreline length of 200, as this
    satellite has diagonal bands that require a shorter minimum length. For all other satellite names,
    the function returns the default minimum shoreline length.

    Args:
    - satname (str): A string representing the name of the satellite to retrieve the minimum shoreline length for.
    - default_min_length_sl (float): A float representing the default minimum shoreline length to be returned if
                                      the satellite name is not "L7".

    Returns:
    - An integer representing the minimum shoreline length for the specified satellite.

    Example usage:
    >>> get_min_shoreline_length("L5", 500)
    500
    >>> get_min_shoreline_length("L7", 500)
    200
    """
    # reduce min shoreline length for L7 because of the diagonal bands
    if satname == "L7":
        return 200
    else:
        return default_min_length_sl


def get_pixel_size_for_satellite(satname: str) -> int:
    """Returns the pixel size of a given satellite.
    ["L5", "L7", "L8", "L9"] = 15 meters
    "S2" = 10 meters

    Args:
        satname (str): A string indicating the name of the satellite.

    Returns:
        int: The pixel size of the satellite in meters.

    Raises:
        None.
    """
    if satname in ["L5", "L7", "L8", "L9"]:
        pixel_size = 15
    elif satname == "S2":
        pixel_size = 10
    return pixel_size


def load_extracted_shoreline_from_files(
    dir_path: str,
) -> Optional["Extracted_Shoreline"]:
    """
    Load the extracted shoreline from the given directory.

    The function searches the directory for the extracted shoreline GeoJSON file, the shoreline settings JSON file,
    and the extracted shoreline dictionary JSON file. If any of these files are missing, the function returns None.

    Args:
        dir_path: The path to the directory containing the extracted shoreline files.

    Returns:
        An instance of the Extracted_Shoreline class containing the extracted shoreline data, or None if any of the
        required files are missing.
    """
    required_files = {
        "geojson": "*shoreline*.geojson",
        "settings": "*shoreline*settings*.json",
        "dict": "*shoreline*dict*.json",
    }

    extracted_files = {}

    for file_type, file_pattern in required_files.items():
        file_paths = glob(os.path.join(dir_path, file_pattern))
        if not file_paths:
            logger.warning(f"No {file_type} file could be loaded from {dir_path}")
            return None

        file_path = file_paths[0]  # Use the first file if there are multiple matches
        if file_type == "geojson":
            extracted_files[file_type] = geodata_processing.read_gpd_file(file_path)
        else:
            extracted_files[file_type] = file_utilities.load_data_from_json(file_path)

    extracted_shorelines = Extracted_Shoreline()
    extracted_shorelines = extracted_shorelines.load_extracted_shorelines(
        extracted_files["dict"], extracted_files["settings"], extracted_files["geojson"]
    )

    logger.info(f"Loaded extracted shorelines from: {dir_path}")
    return extracted_shorelines


class Extracted_Shoreline:
    """Extracted_Shoreline: contains the extracted shorelines within a Region of Interest (ROI)"""

    LAYER_NAME = "extracted_shoreline"
    FILE_NAME = "extracted_shorelines.geojson"

    def __init__(
        self,
    ):
        # gdf: geodataframe containing extracted shoreline for ROI_id
        self.gdf = gpd.GeoDataFrame()
        # Use roi id to identify which ROI extracted shorelines derive from
        self.roi_id = ""
        # dictionary : dictionary of extracted shorelines
        # contains keys 'dates', 'shorelines', 'filename', 'cloud_cover', 'geoaccuracy', 'idx', 'MNDWI_threshold', 'satname'
        self.dictionary = {}
        # shoreline_settings: dictionary of settings used to extract shoreline
        self.shoreline_settings = {}

    def __str__(self):
        # Get column names and their data types
        col_info = self.gdf.dtypes.apply(lambda x: x.name).to_string()
        # Get first 3 rows as a string
        first_rows = self.gdf
        geom_str = ""
        if isinstance(self.gdf, gpd.GeoDataFrame):
            if "geometry" in self.gdf.columns:
                first_rows = self.gdf.head(3).drop(columns="geometry").to_string()
            if not self.gdf.empty:
                geom_str = str(self.gdf.iloc[0]["geometry"])[:100] + "...)"
        # Get CRS information
        crs_info = f"CRS: {self.gdf.crs}" if self.gdf.crs else "CRS: None"
        return f"Extracted Shoreline:\nROI ID: {self.roi_id}\ngdf:\n{crs_info}\nColumns and Data Types:\n{col_info}\n\nFirst 3 Rows:\n{first_rows}\n geometry: {geom_str}"

    def __repr__(self):
        # Get column names and their data types
        col_info = self.gdf.dtypes.apply(lambda x: x.name).to_string()
        # Get first 5 rows as a string
        first_rows = self.gdf
        geom_str = ""
        if isinstance(self.gdf, gpd.GeoDataFrame):
            if "geometry" in self.gdf.columns:
                first_rows = self.gdf.head(3).drop(columns="geometry").to_string()
            if not self.gdf.empty:
                geom_str = str(self.gdf.iloc[0]["geometry"])[:100] + "...)"
        # Get CRS information
        crs_info = f"CRS: {self.gdf.crs}" if self.gdf.crs else "CRS: None"
        return f"Extracted Shoreline:\nROI ID: {self.roi_id}\ngdf:\n{crs_info}\nColumns and Data Types:\n{col_info}\n\nFirst 3 Rows:\n{first_rows}\n geometry: {geom_str}"

    def get_roi_id(self) -> Optional[str]:
        """
        Extracts the region of interest (ROI) ID from the shoreline settings.

        The method retrieves the sitename field from the shoreline settings inputs dictionary and extracts the
        ROI ID from it, if present. The sitename field is expected to be in the format "ID_XXXX_datetime03-22-23__07_29_15",
        where XXXX is the id of the ROI. If the sitename field is not present or is not in the
        expected format, the method returns None.

        shoreline_settings:
        {
            'inputs' {
                "sitename": 'ID_0_datetime03-22-23__07_29_15',
                }
        }

        Returns:
            The ROI ID as a string, or None if the sitename field is not present or is not in the expected format.
        """
        inputs = self.shoreline_settings.get("inputs", {})
        sitename = inputs.get("sitename", "")
        # checks if the ROI ID is present in the 'sitename' saved in the shoreline settings
        roi_id = sitename.split("_")[1] if sitename else None
        return roi_id

    def load_extracted_shorelines(
        self,
        extracted_shoreline_dict: dict = None,
        shoreline_settings: dict = None,
        extracted_shorelines_gdf: gpd.GeoDataFrame = None,
    ):
        """Loads extracted shorelines into the Extracted_Shoreline class.
        Intializes the class with the extracted shorelines dictionary, shoreline settings, and the extracted shorelines geodataframe

        Args:
            extracted_shoreline_dict (dict, optional): A dictionary containing the extracted shorelines. Defaults to None.
            shoreline_settings (dict, optional): A dictionary containing the shoreline settings. Defaults to None.
            extracted_shorelines_gdf (GeoDataFrame, optional): The extracted shorelines in a GeoDataFrame. Defaults to None.

        Returns:
            object: The Extracted_Shoreline class with the extracted shorelines loaded.

        Raises:
            ValueError: If the input arguments are invalid.
        """

        if not isinstance(extracted_shoreline_dict, dict):
            raise ValueError(
                f"extracted_shoreline_dict must be dict. not {type(extracted_shoreline_dict)}"
            )
        if extracted_shoreline_dict == {}:
            raise ValueError("extracted_shoreline_dict cannot be empty.")

        if extracted_shorelines_gdf is not None:
            if not isinstance(extracted_shorelines_gdf, gpd.GeoDataFrame):
                raise ValueError(
                    f"extracted_shorelines_gdf must be valid geodataframe. not {type(extracted_shorelines_gdf)}"
                )
            if extracted_shorelines_gdf.empty:
                raise ValueError("extracted_shorelines_gdf cannot be empty.")
            self.gdf = extracted_shorelines_gdf

        if not isinstance(shoreline_settings, dict):
            raise ValueError(
                f"shoreline_settings must be dict. not {type(shoreline_settings)}"
            )
        if shoreline_settings == {}:
            raise ValueError("shoreline_settings cannot be empty.")

        # dictionary : dictionary of extracted shorelines
        self.dictionary = extracted_shoreline_dict
        # shoreline_settings: dictionary of settings used to extract shoreline
        self.shoreline_settings = shoreline_settings
        # Use roi id to identify which ROI extracted shorelines derive from
        self.roi_id = shoreline_settings["inputs"]["roi_id"]
        return self

    def create_extracted_shorelines(
        self,
        roi_id: str = None,
        shoreline: gpd.GeoDataFrame = None,
        roi_settings: dict = None,
        settings: dict = None,
    ) -> "Extracted_Shoreline":
        """
        Extracts shorelines for a specified region of interest (ROI) and returns an Extracted_Shoreline class instance.

        Args:
        - self: The object instance.
        - roi_id (str): The ID of the region of interest for which shorelines need to be extracted.
        - shoreline (GeoDataFrame): A GeoDataFrame of shoreline features.
        - roi_settings (dict): A dictionary of region of interest settings.
        - settings (dict): A dictionary of extraction settings.

        Returns:
        - object: The Extracted_Shoreline class instance.
        """
        # validate input parameters are not empty and are of the correct type
        self._validate_input_params(roi_id, shoreline, roi_settings, settings)

        logger.info(f"Extracting shorelines for ROI id{roi_id}")
        self.dictionary = self.extract_shorelines(
            shoreline,
            roi_settings,
            settings,
        )
        if self.dictionary == {}:
            logger.warning(f"No extracted shorelines for ROI {roi_id}")
            raise exceptions.No_Extracted_Shoreline(roi_id)

        if is_list_empty(self.dictionary["shorelines"]):
            logger.warning(f"No extracted shorelines for ROI {roi_id}")
            raise exceptions.No_Extracted_Shoreline(roi_id)

        self.gdf = self.create_geodataframe(
            self.shoreline_settings["output_epsg"],
            output_crs="EPSG:4326",
            geomtype="points",
        )
        return self

    def create_extracted_shorelines_from_session(
        self,
        roi_id: str = None,
        shoreline: gpd.GeoDataFrame = None,
        roi_settings: dict = None,
        settings: dict = None,
        session_path: str = None,
        new_session_path: str = None,
        **kwargs: dict,
    ) -> "Extracted_Shoreline":
        """
        Extracts shorelines for a specified region of interest (ROI) from a saved session and returns an Extracted_Shoreline class instance.

        Args:
        - self: The object instance.
        - roi_id (str): The ID of the region of interest for which shorelines need to be extracted.
        - shoreline (GeoDataFrame): A GeoDataFrame of shoreline features.
        - roi_settings (dict): A dictionary of region of interest settings.
        - settings (dict): A dictionary of extraction settings.
        - session_path (str): The path of the saved session from which the shoreline extraction needs to be resumed.
        - new_session_path (str) :The path of the new session where the extreacted shorelines extraction will be saved
        Returns:
        - object: The Extracted_Shoreline class instance.
        """
        # validate input parameters are not empty and are of the correct type
        self._validate_input_params(roi_id, shoreline, roi_settings, settings)

        logger.info(f"Extracting shorelines for ROI id: {roi_id}")

        # read model settings from session path
        model_settings_path = os.path.join(session_path, "model_settings.json")
        model_settings = file_utilities.read_json_file(
            model_settings_path, raise_error=True
        )
        # get model type from model settings
        model_type = model_settings.get("model_type", "")
        if model_type == "":
            raise ValueError(
                f"Model type cannot be empty.{model_settings_path} did not contain model_type key."
            )
        # read model card from downloaded models path
        downloaded_models_dir = common.get_downloaded_models_dir()
        downloaded_models_path = os.path.join(downloaded_models_dir, model_type)
        logger.info(
            f"Searching for model card in downloaded_models_path: {downloaded_models_path}"
        )
        model_card_path = file_utilities.find_file_by_regex(
            downloaded_models_path, r".*modelcard\.json$"
        )
        # get the water index from the model card
        water_classes_indices = get_indices_of_classnames(
            model_card_path, ["water", "whitewater"]
        )
        # Sample class mapping {0:'water',   1:'whitewater', 2:'sand', 3:'rock'}
        class_mapping = get_class_mapping(model_card_path)

        # get the reference shoreline
        reference_shoreline = get_reference_shoreline(
            shoreline, settings["output_epsg"]
        )
        # Add reference shoreline to shoreline_settings
        self.shoreline_settings = self.create_shoreline_settings(
            settings, roi_settings, reference_shoreline
        )
        # Log all items except 'reference shoreline' and handle 'reference shoreline' separately
        logger.info(
            "self.shoreline_settings : "
            + ", ".join(
                f"{key}: {value}"
                for key, value in settings.items()
                if key != "reference shoreline"
            )
        )
        # Check and log 'reference shoreline' if it exists
        ref_sl = self.shoreline_settings.get("reference shoreline", np.array([]))
        if isinstance(ref_sl, np.ndarray):
            logger.info(f"reference shoreline.shape: {ref_sl.shape}")
        logger.info(
            f"Number of 'reference_shoreline': {len(settings.get('reference_shoreline', np.array([])))}"
        )
        # gets metadata used to extract shorelines
        metadata = get_metadata(self.shoreline_settings["inputs"])
        sitename = self.shoreline_settings["inputs"]["sitename"]
        filepath_data = self.shoreline_settings["inputs"]["filepath"]

        # filter out files that were removed from RGB directory
        try:
            metadata = common.filter_metadata(metadata, sitename, filepath_data)
        except FileNotFoundError as e:
            logger.warning(f"No RGB files existed so no metadata.")
            self.dictionary = {}
            return self
        else:
            # Log portions of the metadata because is massive
            for satname in metadata.keys():
                if not metadata[satname]:
                    logger.warning(f"metadata['{satname}'] is empty")
                else:
                    logger.info(
                        f"edit_metadata metadata['{satname}'] length {len(metadata[satname].get('epsg',[]))} of epsg: {np.unique(metadata[satname].get('epsg',[]))}"
                    )
                    logger.info(
                        f"edit_metadata metadata['{satname}'] length {len(metadata[satname].get('dates',[]))} of dates Sample first five: {list(islice(metadata[satname].get('dates',[]),5))}"
                    )
                    logger.info(
                        f"edit_metadata metadata['{satname}'] length {len(metadata[satname].get('filenames',[]))} of filenames Sample first five: {list(islice(metadata[satname].get('filenames',[]),5))}"
                    )
                    logger.info(
                        f"edit_metadata metadata['{satname}'] length {len(metadata[satname].get('im_dimensions',[]))} of im_dimensions: {np.unique(metadata[satname].get('im_dimensions',[]))}"
                    )
                    logger.info(
                        f"edit_metadata metadata['{satname}'] length {len(metadata[satname].get('acc_georef',[]))} of acc_georef: {np.unique(metadata[satname].get('acc_georef',[]))}"
                    )
                    logger.info(
                        f"edit_metadata metadata['{satname}'] length {len(metadata[satname].get('im_quality',[]))} of im_quality: {np.unique(metadata[satname].get('im_quality',[]))}"
                    )

            extracted_shorelines_dict = extract_shorelines_with_dask(
                session_path,
                metadata,
                self.shoreline_settings,
                class_indices=water_classes_indices,
                class_mapping=class_mapping,
                save_location=new_session_path,
            )
            if extracted_shorelines_dict == {}:
                raise Exception(f"Failed to extract any shorelines.")

            # postprocessing by removing duplicates and removing in inaccurate georeferencing (set threshold to 10 m)
            extracted_shorelines_dict = remove_duplicates(
                extracted_shorelines_dict
            )  # removes duplicates (images taken on the same date by the same satellite
            # extracted_shorelines_dict = remove_inaccurate_georef(
            #     extracted_shorelines_dict, 10
            # )  # remove inaccurate georeferencing (set threshold to 10 m)

            # Check and log 'reference shoreline' if it exists
            ref_sl = extracted_shorelines_dict.get("shorelines", np.array([]))
            if isinstance(ref_sl, np.ndarray):
                logger.info(f"shorelines.shape: {ref_sl.shape}")
            logger.info(f"Number of 'shorelines': {len(ref_sl)}")

            logger.info(
                f"extracted_shorelines_dict length {len(extracted_shorelines_dict.get('dates',[]))} of dates: {list(islice(extracted_shorelines_dict.get('dates',[]),3))}"
            )
            logger.info(
                f"extracted_shorelines_dict length {len(extracted_shorelines_dict.get('satname',[]))} of satname: {np.unique(extracted_shorelines_dict.get('satname',[]))}"
            )
            logger.info(
                f"extracted_shorelines_dict length {len(extracted_shorelines_dict.get('geoaccuracy',[]))} of geoaccuracy: {np.unique(extracted_shorelines_dict.get('geoaccuracy',[]))}"
            )
            logger.info(
                f"extracted_shorelines_dict length {len(extracted_shorelines_dict.get('cloud_cover',[]))} of cloud_cover: {np.unique(extracted_shorelines_dict.get('cloud_cover',[]))}"
            )
            logger.info(
                f"extracted_shorelines_dict length {len(extracted_shorelines_dict.get('filename',[]))} of filename[:3]: {list(islice(extracted_shorelines_dict.get('filename',[]),3))}"
            )

            self.dictionary = extracted_shorelines_dict

            if is_list_empty(self.dictionary["shorelines"]):
                logger.warning(f"No extracted shorelines for ROI {roi_id}")
                raise exceptions.No_Extracted_Shoreline(roi_id)

            # extracted shorelines have map crs so they can be displayed on the map
            self.gdf = self.create_geodataframe(
                self.shoreline_settings["output_epsg"], output_crs="EPSG:4326"
            )
        return self

    def _validate_input_params(
        self,
        roi_id: str,
        shoreline: gpd.GeoDataFrame,
        roi_settings: dict,
        settings: dict,
    ) -> None:
        """
        Validates that the input parameters for shoreline extraction are not empty and are of the correct type.

        Args:
        - self: The object instance.
        - roi_id (str): The ID of the region of interest for which shorelines need to be extracted.
        - shoreline (GeoDataFrame): A GeoDataFrame of shoreline features.
        - roi_settings (dict): A dictionary of region of interest settings.
        - settings (dict): A dictionary of extraction settings.

        Raises:
        - ValueError: If any of the input parameters are empty or not of the correct type.
        """
        if not isinstance(roi_id, str):
            raise ValueError(f"ROI id must be string. not {type(roi_id)}")

        if not isinstance(shoreline, gpd.GeoDataFrame):
            raise ValueError(
                f"shoreline must be valid geodataframe. not {type(shoreline)}"
            )
        if shoreline.empty:
            raise ValueError("shoreline cannot be empty.")

        if not isinstance(roi_settings, dict):
            raise ValueError(f"roi_settings must be dict. not {type(roi_settings)}")
        if roi_settings == {}:
            raise ValueError("roi_settings cannot be empty.")

        if not isinstance(settings, dict):
            raise ValueError(f"settings must be dict. not {type(settings)}")
        if settings == {}:
            raise ValueError("settings cannot be empty.")

    def extract_shorelines(
        self,
        shoreline_gdf: gpd.geodataframe,
        roi_settings: dict,
        settings: dict,
        session_path: str = None,
        class_indices: list = None,
        class_mapping: dict = None,
    ) -> dict:
        """Returns a dictionary containing the extracted shorelines for roi specified by rois_gdf"""
        # project shorelines's crs from map's crs to output crs given in settings
        reference_shoreline = get_reference_shoreline(
            shoreline_gdf, settings["output_epsg"]
        )
        # Add reference shoreline to shoreline_settings
        self.shoreline_settings = self.create_shoreline_settings(
            settings, roi_settings, reference_shoreline
        )
        # gets metadata used to extract shorelines
        metadata = get_metadata(self.shoreline_settings["inputs"])
        sitename = self.shoreline_settings["inputs"]["sitename"]
        filepath_data = self.shoreline_settings["inputs"]["filepath"]

        # filter out files that were removed from RGB directory
        try:
            # logger.info(f"metadata before filter : {metadata}")
            metadata = common.filter_metadata(metadata, sitename, filepath_data)
        except FileNotFoundError as e:
            logger.warning(f"No RGB files existed so no metadata.")
            return {}

        for satname in metadata.keys():
            if not metadata[satname]:
                logger.warning(f"metadata['{satname}'] is empty")
            else:
                logger.info(
                    f"edit_metadata metadata['{satname}'] length {len(metadata[satname].get('epsg',[]))} of epsg: {np.unique(metadata[satname].get('epsg',[]))}"
                )
                logger.info(
                    f"edit_metadata metadata['{satname}'] length {len(metadata[satname].get('dates',[]))} of dates Sample first five: {list(islice(metadata[satname].get('dates',[]),5))}"
                )
                logger.info(
                    f"edit_metadata metadata['{satname}'] length {len(metadata[satname].get('filenames',[]))} of filenames Sample first five: {list(islice(metadata[satname].get('filenames',[]),5))}"
                )
                logger.info(
                    f"edit_metadata metadata['{satname}'] length {len(metadata[satname].get('im_dimensions',[]))} of im_dimensions: {np.unique(metadata[satname].get('im_dimensions',[]))}"
                )
                logger.info(
                    f"edit_metadata metadata['{satname}'] length {len(metadata[satname].get('acc_georef',[]))} of acc_georef: {np.unique(metadata[satname].get('acc_georef',[]))}"
                )
                logger.info(
                    f"edit_metadata metadata['{satname}'] length {len(metadata[satname].get('im_quality',[]))} of im_quality: {np.unique(metadata[satname].get('im_quality',[]))}"
                )

        # extract shorelines from ROI
        if session_path is None:
            # extract shorelines with coastsat's models
            extracted_shorelines = extract_shorelines(metadata, self.shoreline_settings)
        elif session_path is not None:
            # extract shorelines with our models
            extracted_shorelines = extract_shorelines_with_dask(
                session_path,
                metadata,
                self.shoreline_settings,
                class_indices=class_indices,
                class_mapping=class_mapping,
            )
        logger.info(f"extracted_shoreline_dict: {extracted_shorelines}")
        # postprocessing by removing duplicates and removing in inaccurate georeferencing (set threshold to 10 m)
        extracted_shorelines = remove_duplicates(
            extracted_shorelines
        )  # removes duplicates (images taken on the same date by the same satellite)
        # extracted_shorelines = remove_inaccurate_georef(
        #     extracted_shorelines, 10
        # )  # remove inaccurate georeferencing (set threshold to 10 m)
        return extracted_shorelines

    def create_shoreline_settings(
        self,
        settings: dict,
        roi_settings: dict,
        reference_shoreline: dict,
    ) -> None:
        """Create and return a dictionary containing settings for shoreline.

        Args:
            settings (dict): map settings
            roi_settings (dict): settings of the roi. Must include 'dates'
            reference_shoreline (dict): reference shoreline

        Example)
        shoreline_settings =
        {
            "reference_shoreline":reference_shoreline,
            "inputs": roi_settings,
            "adjust_detection": False,
            "check_detection": False,
            ...
            rest of items from settings
        }

        Returns:
            dict: The created shoreline settings.
        """
        SHORELINE_KEYS = [
            "cloud_thresh",
            "cloud_mask_issue",
            "min_beach_area",
            "min_length_sl",
            "output_epsg",
            "sand_color",
            "pan_off",
            "max_dist_ref",
            "dist_clouds",
            "percent_no_data",
            "model_session_path",  # path to model session file
            "apply_cloud_mask",
        ]
        shoreline_settings = {k: v for k, v in settings.items() if k in SHORELINE_KEYS}
        shoreline_settings.update(
            {
                "reference_shoreline": reference_shoreline,
                "adjust_detection": False,  # disable adjusting shorelines manually
                "check_detection": False,  # disable adjusting shorelines manually
                "save_figure": True,  # always save a matplotlib figure of shorelines
                "inputs": roi_settings,  # copy settings for ROI shoreline will be extracted from
            }
        )
        return shoreline_settings

    def create_geodataframe(
        self, input_crs: str, output_crs: str = None, geomtype: str = "lines"
    ) -> gpd.GeoDataFrame:
        """Creates a geodataframe with the crs specified by input_crs. Converts geodataframe crs
        to output_crs if provided.
        Args:
            input_crs (str ): coordinate reference system string. Format 'EPSG:4326'.
            output_crs (str, optional): coordinate reference system string. Defaults to None.
        Returns:
            gpd.GeoDataFrame: geodataframe with columns = ['geometery','date','satname','geoaccuracy','cloud_cover']
            converted to output_crs if provided otherwise geodataframe's crs will be
            input_crs
        """
        extract_shoreline_gdf = output_to_gdf(self.dictionary, geomtype)
        if not extract_shoreline_gdf.crs:
            extract_shoreline_gdf.set_crs(input_crs, inplace=True)
        if output_crs is not None:
            extract_shoreline_gdf = extract_shoreline_gdf.to_crs(output_crs)
        return extract_shoreline_gdf

    def to_file(
        self, filepath: str, filename: str, data: Union[gpd.GeoDataFrame, dict]
    ):
        """Save geopandas dataframe to file, or save data to file with to_file().

        Args:
            filepath (str): The directory where the file should be saved.
            filename (str): The name of the file to be saved.
            data (Any): The data to be saved to file.

        Raises:
            ValueError: Raised when data is not a geopandas dataframe and cannot be saved with tofile()
        """
        file_location = os.path.abspath(os.path.join(filepath, filename))

        if isinstance(data, gpd.GeoDataFrame):
            data.to_file(
                file_location,
                driver="GeoJSON",
                encoding="utf-8",
            )
        elif isinstance(data, dict):
            if data != {}:
                file_utilities.to_file(data, file_location)

    def get_layer_name(self) -> list:
        """returns name of extracted shoreline layer"""
        layer_name = "extracted_shoreline"
        return layer_name

    def get_styled_layer(
        self, gdf, row_number: int = 0, map_crs: int = 4326, style: dict = {}
    ) -> dict:
        """
        Returns a single shoreline feature as a GeoJSON object with a specified style.

        Args:
        - gdf: The input GeoDataFrame.
        - row_number (int): The index of the shoreline feature to select from the GeoDataFrame.
        - map_crs (int): The desired coordinate reference system.
        - style (dict) default {} :
            Additional style attributes to be merged with the default style.

        Returns:
        - dict: A styled GeoJSON feature.
        """
        if gdf.empty:
            return []

        projected_gdf = transform_gdf_to_crs(gdf, map_crs)
        single_shoreline = select_and_stringify(projected_gdf, row_number)
        features_json = convert_gdf_to_json(single_shoreline)
        layer_name = self.get_layer_name()

        # Ensure there are features to process.
        if not features_json.get("features"):
            return []

        styled_feature = style_layer(
            features_json["features"][0], layer_name, "red", style
        )
        return styled_feature


def get_reference_shoreline(
    shoreline_gdf: gpd.geodataframe, output_crs: str
) -> np.ndarray:
    """
    Converts a GeoDataFrame of shoreline features into a numpy array of latitudes, longitudes, and zeroes representing the mean sea level.

    Args:
    - shoreline_gdf (GeoDataFrame): A GeoDataFrame of shoreline features.
    - output_crs (str): The output CRS to which the shoreline features need to be projected.

    Returns:
    - np.ndarray: A numpy array of latitudes, longitudes, and zeroes representing the mean sea level.
    """
    # project shorelines's espg from map's espg to output espg given in settings
    reprojected_shorlines = shoreline_gdf.to_crs(output_crs)
    # convert shoreline_in_roi gdf to coastsat compatible format np.array([[lat,lon,0],[lat,lon,0]...])
    shorelines = make_coastsat_compatible(reprojected_shorlines)
    # shorelines = [([lat,lon],[lat,lon],[lat,lon]),([lat,lon],[lat,lon],[lat,lon])...]
    # Stack all the tuples into a single list of n rows X 2 columns
    shorelines = np.vstack(shorelines)
    # Add third column of 0s to represent mean sea level
    shorelines = np.insert(shorelines, 2, np.zeros(len(shorelines)), axis=1)
    return shorelines


def get_colors(length: int) -> list:
    # returns a list of color hex codes as long as length
    cmap = get_cmap("plasma", length)
    cmap_list = [rgb2hex(i) for i in cmap.colors]
    return cmap_list


def make_coastsat_compatible(feature: gpd.geodataframe) -> list:
    """Return the feature as an np.array in the form:
        [([lat,lon],[lat,lon],[lat,lon]),([lat,lon],[lat,lon],[lat,lon])...])
    Args:
        feature (gpd.geodataframe): clipped portion of shoreline within a roi
    Returns:
        list: shorelines in form:
            [([lat,lon],[lat,lon],[lat,lon]),([lat,lon],[lat,lon],[lat,lon])...])
    """
    features = []
    # Use explode to break multilinestrings in linestrings
    feature_exploded = feature.explode(index_parts=True)
    # For each linestring portion of feature convert to lat,lon tuples
    lat_lng = feature_exploded.apply(
        lambda row: tuple(np.array(row.geometry.coords).tolist()), axis=1
    )
    features = list(lat_lng)
    return features


def is_list_empty(main_list: list) -> bool:
    all_empty = True
    for np_array in main_list:
        if len(np_array) != 0:
            all_empty = False
    return all_empty<|MERGE_RESOLUTION|>--- conflicted
+++ resolved
@@ -88,33 +88,6 @@
     return wrapper
 
 
-<<<<<<< HEAD
-def is_data_coverage_acceptable(cloud_mask, im_nodata, percent_no_data_allowed=None):
-    """
-    Check if the percentage of no data in an image exceeds a given threshold.
-
-    Args:
-        cloud_mask (np.array): A binary cloud mask of the image.
-        im_nodata (np.array): A binary mask indicating no data areas of the image.
-        percent_no_data_allowed (float, optional): The maximum percentage of no data allowed in the image.
-            If provided, this value should be between 0 and 100. Default is None.
-
-    Returns:
-        bool: False if the percentage of no data exceeds the threshold, otherwise True.
-    """
-    if percent_no_data_allowed is None:
-        return True
-
-    num_total_pixels = cloud_mask.shape[0] * cloud_mask.shape[1]
-    percentage_no_data = np.sum(im_nodata) / num_total_pixels
-    logger.info(f"percentage_no_data: {percentage_no_data}")
-    logger.info(f"percent_no_data_allowed: {percent_no_data_allowed}")
-    if percentage_no_data > percent_no_data_allowed:
-        logger.info(
-            f"percent_no_data_allowed exceeded {percentage_no_data} > {percent_no_data_allowed}"
-        )
-        return False
-=======
 def check_percent_no_data_allowed(
     percent_no_data_allowed: float, cloud_mask: np.ndarray, im_nodata: np.ndarray
 ) -> bool:
@@ -138,7 +111,6 @@
                 f"percent_no_data_allowed exceeded {percentage_no_data} > {percent_no_data_allowed}"
             )
             return False
->>>>>>> 827356b8
     return True
 
 
@@ -603,15 +575,8 @@
     )
     # if percentage of no data pixels are greater than allowed, skip
     percent_no_data_allowed = settings.get("percent_no_data", None)
-<<<<<<< HEAD
-    logger.info(f"percent_no_data_allowed: {percent_no_data_allowed}")
-    # if the percent no data exceeds percent_no_data_allowed then return None
-    if not is_data_coverage_acceptable(
-        cloud_mask, im_nodata, percent_no_data_allowed / 100
-=======
     if not check_percent_no_data_allowed(
         percent_no_data_allowed, cloud_mask, im_nodata
->>>>>>> 827356b8
     ):
         return None
 
@@ -1225,24 +1190,9 @@
     processed_contours: list of arrays
         processed image contours (only the ones that do not contains NaNs)
     """
-<<<<<<< HEAD
-    # Apply the cloud mask by setting masked pixels to a special value (e.g., -1)
-    im_labels_masked = im_labels.copy()
-    # new idea maybe we should increase the referemxe shoreline buffer
-    # thie is what SDS_shoreline does find_wl_contours1
-    # use im_ref_buffer and dilate it by 5 pixels
-    # se = morphology.disk(5)
-    # im_ref_buffer_extra = morphology.binary_dilation(im_ref_buffer, se)
-    # vec_buffer = im_ref_buffer_extra.reshape(nrows * ncols)
-
-    # im_labels_masked[cloud_mask] = -1
-    # # Apply the reference shoreline buffer mask by setting masked pixels to a special value (e.g., -1)
-    # im_labels_masked[~reference_shoreline_buffer] = -1
-=======
     # make a copy of the im_labels array as a float (this allows find contours to work))
     im_labels_masked = im_labels.copy().astype(float)
     # Apply the cloud mask by setting masked pixels to NaN
->>>>>>> 827356b8
     im_labels_masked[cloud_mask] = np.NaN
     # dilate the reference shoreline buffer by 5 pixels to mask out anything outside the reference shoreline buffer
     se = morphology.disk(5)
