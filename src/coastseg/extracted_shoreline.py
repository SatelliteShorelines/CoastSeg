--- conflicted
+++ resolved
@@ -1,12 +1,8 @@
 # Standard library imports
 import colorsys
 import copy
-<<<<<<< HEAD
 import re
 from coastseg import classifier
-=======
-
->>>>>>> b3e2834a
 import fnmatch
 import json
 import json
