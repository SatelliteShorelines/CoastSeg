--- conflicted
+++ resolved
@@ -18,10 +18,7 @@
   - cartopy
   - simplekml
   - leafmap
-<<<<<<< HEAD
-=======
   - tqdm
->>>>>>> 7e81e5e0
   - pip
   - pip:
       - area