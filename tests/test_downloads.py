from datetime import datetime
from unittest.mock import MagicMock, patch

import pytest

from coastseg import downloads


@pytest.fixture
def polygon():
    return [
        [
            [151.2957545, -33.7390216],
            [151.312234, -33.7390216],
            [151.312234, -33.7012561],
            [151.2957545, -33.7012561],
            [151.2957545, -33.7390216],
        ]
    ]


@pytest.fixture
def start_date():
    return "2017-12-01"


@pytest.fixture
def end_date():
    return "2018-01-01"


@pytest.fixture
def mock_ee():
    with patch("coastseg.downloads.ee") as mock_ee:
        yield mock_ee

<<<<<<< HEAD

def test_count_images_in_ee_collection(mock_ee, polygon, start_date, end_date):
    """Test counting images in EE collection with proper mocking."""
    # Mock the EE initialization check to pass
    mock_ee.ImageCollection.return_value = MagicMock()
    mock_ee.Geometry.Polygon.return_value = MagicMock()

    # Mock get_collection_by_tier to return a mock collection
    with (
        patch("coastseg.downloads.get_collection_by_tier") as mock_get_collection,
        patch("coastseg.downloads.filter_collection_by_coverage") as mock_filter,
    ):
        mock_collection = MagicMock()
        mock_collection.size.return_value.getInfo.return_value = 10
        mock_get_collection.return_value = mock_collection

        # Mock filter_collection_by_coverage to return the same collection
        mock_filter.return_value = mock_collection

        result = downloads.count_images_in_ee_collection(polygon, start_date, end_date)

    # Each satellite processes both tiers by default [1, 2]
    # With 10 images per tier: 10 + 10 = 20 images per satellite
    assert result == {"L5": 20, "L7": 20, "L8": 20, "L9": 20, "S2": 20, "S1": 20}


def test_count_images_in_ee_collection_invalid_dates(mock_ee, polygon):
    """Test error handling for invalid date ranges."""
    # Mock EE initialization to pass
    mock_ee.ImageCollection.return_value = MagicMock()

    with pytest.raises(ValueError, match="End date.*must be after start date"):
        downloads.count_images_in_ee_collection(polygon, "2018-01-01", "2017-12-01")

=======
# these tests will not work because downloads.count_images_in_ee_collection checks if the google earth engine in initialized or not, and if it is not initialized it will raise an exception
# def test_count_images_in_ee_collection(mock_ee, polygon, start_date, end_date):

#     mock_chain = (
#         mock_ee.ImageCollection.return_value.filterBounds.return_value.filterDate.return_value
#     )
#     mock_chain.filterMetadata.return_value.filter.return_value.size.return_value.getInfo.return_value = (
#         10
#     )
#     mock_chain.filter.return_value.size.return_value.getInfo.return_value = (
#         10  # for Sentinel-1 or any other path
#     )

#     result = downloads.count_images_in_ee_collection(polygon, start_date, end_date)

#     # gets images from both tiers available so 10 images for each satellite from each tier (1,2)
#     # Since L9 and S2 are not only available in tier 1, they only have 10 images
#     assert result == {"L5": 20, "L7": 20, "L8": 20, "L9": 10, "S2": 10, "S1": 10}


# def test_count_images_in_ee_collection_invalid_dates(polygon):
#     with pytest.raises(ValueError):
#         downloads.count_images_in_ee_collection(polygon, "2018-01-01", "2017-12-01")

>>>>>>> b5245661

def test_count_images_in_ee_collection_uninitialized_ee(
    mock_ee, polygon, start_date, end_date
):
    mock_ee.ImageCollection.side_effect = Exception("Earth Engine not initialized")

    with pytest.raises(Exception):
        downloads.count_images_in_ee_collection(polygon, start_date, end_date)


<<<<<<< HEAD
def test_count_images_in_ee_collection_custom_months(
    mock_ee, polygon, start_date, end_date
):
    """Test counting images with custom months filter."""
    # Mock EE initialization check
    mock_ee.ImageCollection.return_value = MagicMock()
    mock_ee.Geometry.Polygon.return_value = MagicMock()

    # Mock get_collection_by_tier to return a mock collection with 5 images
    with (
        patch("coastseg.downloads.get_collection_by_tier") as mock_get_collection,
        patch("coastseg.downloads.filter_collection_by_coverage") as mock_filter,
    ):
        mock_collection = MagicMock()
        mock_collection.size.return_value.getInfo.return_value = 5
        mock_get_collection.return_value = mock_collection

        # Mock filter_collection_by_coverage to return the same collection
        mock_filter.return_value = mock_collection

        result = downloads.count_images_in_ee_collection(
            polygon, start_date, end_date, months_list=[12, 1]
        )  # Each satellite processes both tiers by default [1, 2]
    # With 5 images per tier: 5 + 5 = 10 images per satellite
    assert result == {"L5": 10, "L7": 10, "L8": 10, "L9": 10, "S2": 10, "S1": 10}
=======
# def test_count_images_in_ee_collection_custom_months(
#     mock_ee, polygon, start_date, end_date
# ):
#     mock_ee.ImageCollection.return_value.filterBounds.return_value.filterDate.return_value.filterMetadata.return_value.filter.return_value.size.return_value.getInfo.return_value = (
#         5
#     )

#     mock_chain = (
#         mock_ee.ImageCollection.return_value.filterBounds.return_value.filterDate.return_value
#     )
#     # Set this for S1 because S1 does not use the filterMetadata like the other satellites becuase it doesn't filter by cloud cover
#     mock_chain.filter.return_value.size.return_value.getInfo.return_value = (
#         5  # for Sentinel-1
#     )

#     result = downloads.count_images_in_ee_collection(
#         polygon, start_date, end_date, months_list=[12, 1]
#     )

#     # gets images from both tiers available so 5 images for each satellite from each tier (1,2), this is because in count_images_in_ee_collection if no tiers are passed then tiers 1,2 are used
#     # Since L9 and S2 are not only available in tier 1, they only have 5 images
#     assert result == {"L5": 10, "L7": 10, "L8": 10, "L9": 5, "S2": 5, "S1": 5}
>>>>>>> b5245661


def test_get_collection_by_tier(mock_ee, polygon, start_date, end_date):
    mock_ee.ImageCollection.return_value.filterBounds.return_value.filterDate.return_value.filterMetadata.return_value.filter.return_value = (
        MagicMock()
    )

    result = downloads.get_collection_by_tier(polygon, start_date, end_date, "L8", 1)

    assert result is not None
    mock_ee.ImageCollection.assert_called_with("LANDSAT/LC08/C02/T1_TOA")
    mock_ee.ImageCollection.return_value.filterBounds.assert_called()
    mock_ee.ImageCollection.return_value.filterBounds.return_value.filterDate.assert_called()
    mock_ee.ImageCollection.return_value.filterBounds.return_value.filterDate.return_value.filterMetadata.assert_called()
    mock_ee.ImageCollection.return_value.filterBounds.return_value.filterDate.return_value.filterMetadata.return_value.filter.assert_called()


def test_get_collection_by_tier_invalid_tier(mock_ee, polygon, start_date, end_date):
    result = downloads.get_collection_by_tier(polygon, start_date, end_date, "L8", 3)
    assert result is None


def test_get_collection_by_tier_invalid_satellite(
    mock_ee, polygon, start_date, end_date
):
    result = downloads.get_collection_by_tier(polygon, start_date, end_date, "L10", 1)
    assert result is None


def test_get_collection_by_tier_custom_months(mock_ee, polygon, start_date, end_date):
    mock_ee.ImageCollection.return_value.filterBounds.return_value.filterDate.return_value.filterMetadata.return_value.filter.return_value = (
        MagicMock()
    )

    result = downloads.get_collection_by_tier(
        polygon, start_date, end_date, "L8", 1, months_list=[12, 1]
    )

    assert result is not None
    mock_ee.ImageCollection.assert_called_with("LANDSAT/LC08/C02/T1_TOA")
    mock_ee.ImageCollection.return_value.filterBounds.assert_called()
    mock_ee.ImageCollection.return_value.filterBounds.return_value.filterDate.assert_called()
    mock_ee.ImageCollection.return_value.filterBounds.return_value.filterDate.return_value.filterMetadata.assert_called()
    mock_ee.ImageCollection.return_value.filterBounds.return_value.filterDate.return_value.filterMetadata.return_value.filter.assert_called()


def test_get_collection_by_tier_default_months(mock_ee, polygon, start_date, end_date):
    mock_ee.ImageCollection.return_value.filterBounds.return_value.filterDate.return_value.filterMetadata.return_value.filter.return_value = (
        MagicMock()
    )

    result = downloads.get_collection_by_tier(polygon, start_date, end_date, "L8", 1)

    assert result is not None
    mock_ee.ImageCollection.assert_called_with("LANDSAT/LC08/C02/T1_TOA")
    mock_ee.ImageCollection.return_value.filterBounds.assert_called()
    mock_ee.ImageCollection.return_value.filterBounds.return_value.filterDate.assert_called()
    mock_ee.ImageCollection.return_value.filterBounds.return_value.filterDate.return_value.filterMetadata.assert_called()
<<<<<<< HEAD
    mock_ee.ImageCollection.return_value.filterBounds.return_value.filterDate.return_value.filterMetadata.return_value.filter.assert_called()


# ============================================================================
# COMPREHENSIVE TESTS FOR DOWNLOADS MODULE
# ============================================================================


class TestGetCollectionByTier:
    """Test get_collection_by_tier function comprehensively."""

    def test_get_collection_by_tier_all_satellites_tier1(
        self, mock_ee, polygon, start_date, end_date
    ):
        """Test collection retrieval for all satellites in tier 1."""
        mock_ee.ImageCollection.return_value.filterBounds.return_value.filterDate.return_value.filterMetadata.return_value.filter.return_value = (
            MagicMock()
        )

        satellites = ["L5", "L7", "L8", "L9", "S2", "S1"]
        for satellite in satellites:
            result = downloads.get_collection_by_tier(
                polygon, start_date, end_date, satellite, 1
            )
            assert result is not None, f"Failed for satellite {satellite}"

    def test_get_collection_by_tier_tier2_limited_satellites(
        self, mock_ee, polygon, start_date, end_date
    ):
        """Test that only L5, L7, L8 are available in tier 2."""
        mock_ee.ImageCollection.return_value.filterBounds.return_value.filterDate.return_value.filterMetadata.return_value.filter.return_value = (
            MagicMock()
        )

        # Available in tier 2
        tier2_satellites = ["L5", "L7", "L8"]
        for satellite in tier2_satellites:
            result = downloads.get_collection_by_tier(
                polygon, start_date, end_date, satellite, 2
            )
            assert result is not None, f"Tier 2 should be available for {satellite}"

        # Not available in tier 2
        tier2_unavailable = ["L9", "S2", "S1"]
        for satellite in tier2_unavailable:
            result = downloads.get_collection_by_tier(
                polygon, start_date, end_date, satellite, 2
            )
            assert result is None, f"Tier 2 should not be available for {satellite}"

    def test_get_collection_by_tier_datetime_conversion(self, mock_ee, polygon):
        """Test datetime object conversion to ISO format."""
        mock_ee.ImageCollection.return_value.filterBounds.return_value.filterDate.return_value.filterMetadata.return_value.filter.return_value = (
            MagicMock()
        )

        start_dt = datetime(2020, 1, 1)
        end_dt = datetime(2020, 12, 31)

        result = downloads.get_collection_by_tier(polygon, start_dt, end_dt, "L8", 1)

        assert result is not None
        # Verify the dates were converted properly
        mock_ee.Date.assert_called()

    def test_get_collection_by_tier_custom_cloud_cover(
        self, mock_ee, polygon, start_date, end_date
    ):
        """Test custom cloud cover filtering."""
        mock_collection = MagicMock()
        mock_ee.ImageCollection.return_value.filterBounds.return_value.filterDate.return_value.filterMetadata.return_value.filter.return_value = (
            mock_collection
        )

        result = downloads.get_collection_by_tier(
            polygon, start_date, end_date, "L8", 1, max_cloud_cover=50
        )

        assert result is not None
        # Verify cloud cover filter was applied
        mock_ee.ImageCollection.return_value.filterBounds.return_value.filterDate.return_value.filterMetadata.assert_called_with(
            "CLOUD_COVER", "less_than", 50
        )

    def test_get_collection_by_tier_sentinel1_no_cloud_filter(
        self, mock_ee, polygon, start_date, end_date
    ):
        """Test that Sentinel-1 doesn't apply cloud cover filter."""
        mock_ee.ImageCollection.return_value.filterBounds.return_value.filterDate.return_value.filter.return_value = (
            MagicMock()
        )

        result = downloads.get_collection_by_tier(
            polygon, start_date, end_date, "S1", 1
        )

        assert result is not None
        # For S1, filterMetadata should not be called for cloud cover
        mock_ee.ImageCollection.return_value.filterBounds.return_value.filterDate.return_value.filter.assert_called()


class TestCountImagesInEECollection:
    """Test count_images_in_ee_collection function comprehensively."""

    def test_count_images_string_date_parsing(self, mock_ee, polygon):
        """Test parsing of string dates."""
        mock_ee.ImageCollection.return_value = MagicMock()
        mock_ee.Geometry.Polygon.return_value = MagicMock()

        with (
            patch("coastseg.downloads.get_collection_by_tier") as mock_get_collection,
            patch("coastseg.downloads.filter_collection_by_coverage") as mock_filter,
        ):
            mock_collection = MagicMock()
            mock_collection.size.return_value.getInfo.return_value = 5
            mock_get_collection.return_value = mock_collection

            # Mock filter_collection_by_coverage to return the same collection
            mock_filter.return_value = mock_collection

            result = downloads.count_images_in_ee_collection(
                polygon, "2020-01-01", "2020-12-31"
            )

        assert isinstance(result, dict)
        assert len(result) == 6  # 6 satellites

    def test_count_images_datetime_objects(self, mock_ee, polygon):
        """Test handling of datetime objects as inputs."""
        mock_ee.ImageCollection.return_value = MagicMock()
        mock_ee.Geometry.Polygon.return_value = MagicMock()

        with (
            patch("coastseg.downloads.get_collection_by_tier") as mock_get_collection,
            patch("coastseg.downloads.filter_collection_by_coverage") as mock_filter,
        ):
            mock_collection = MagicMock()
            mock_collection.size.return_value.getInfo.return_value = 3
            mock_get_collection.return_value = mock_collection

            # Mock filter_collection_by_coverage to return the same collection
            mock_filter.return_value = mock_collection

            start_dt = datetime(2020, 1, 1)
            end_dt = datetime(2020, 12, 31)

            result = downloads.count_images_in_ee_collection(polygon, start_dt, end_dt)

        assert isinstance(result, dict)
        # Should have counted images for all satellites
        expected_satellites = ["L5", "L7", "L8", "L9", "S2", "S1"]
        assert all(sat in result for sat in expected_satellites)

    def test_count_images_custom_satellites_and_tiers(
        self, mock_ee, polygon, start_date, end_date
    ):
        """Test custom satellites and tiers parameters."""
        mock_ee.ImageCollection.return_value = MagicMock()
        mock_ee.Geometry.Polygon.return_value = MagicMock()

        with (
            patch("coastseg.downloads.get_collection_by_tier") as mock_get_collection,
            patch("coastseg.downloads.filter_collection_by_coverage") as mock_filter,
        ):
            mock_collection = MagicMock()
            mock_collection.size.return_value.getInfo.return_value = 8
            mock_get_collection.return_value = mock_collection

            # Mock filter_collection_by_coverage to return the same collection
            mock_filter.return_value = mock_collection

            result = downloads.count_images_in_ee_collection(
                polygon, start_date, end_date, satellites=["L8", "S2"], tiers=[1]
            )

        assert result == {"L8": 8, "S2": 8}

    def test_count_images_invalid_date_types(self, mock_ee, polygon):
        """Test error handling for invalid date types."""
        mock_ee.ImageCollection.return_value = MagicMock()

        with pytest.raises(
            ValueError, match="start_date must be a string or datetime object"
        ):
            downloads.count_images_in_ee_collection(polygon, 12345, "2020-12-31")  # type: ignore

        with pytest.raises(
            ValueError, match="end_date must be a string or datetime object"
        ):
            downloads.count_images_in_ee_collection(polygon, "2020-01-01", 12345)  # type: ignore

    def test_count_images_with_roi_coverage_filter(
        self, mock_ee, polygon, start_date, end_date
    ):
        """Test minimum ROI coverage filtering."""
        mock_ee.ImageCollection.return_value = MagicMock()

        with patch("coastseg.downloads.get_collection_by_tier") as mock_get_collection:
            with patch(
                "coastseg.downloads.filter_collection_by_coverage"
            ) as mock_filter:
                mock_collection = MagicMock()
                mock_collection.size.return_value.getInfo.return_value = 15
                mock_get_collection.return_value = mock_collection
                mock_filter.return_value = mock_collection

                result = downloads.count_images_in_ee_collection(
                    polygon, start_date, end_date, min_roi_coverage=0.8
                )

        # Verify coverage filter was applied
        assert mock_filter.called
        assert isinstance(result, dict)


class TestDownloadsInputValidation:
    """Test input validation for downloads module functions."""

    def test_count_images_empty_satellites_list(
        self, mock_ee, polygon, start_date, end_date
    ):
        """Test behavior with empty satellites list."""
        mock_ee.ImageCollection.return_value = MagicMock()

        result = downloads.count_images_in_ee_collection(
            polygon, start_date, end_date, satellites=[]
        )

        assert result == {}

    def test_count_images_empty_tiers_list(
        self, mock_ee, polygon, start_date, end_date
    ):
        """Test behavior with empty tiers list."""
        mock_ee.ImageCollection.return_value = MagicMock()

        result = downloads.count_images_in_ee_collection(
            polygon, start_date, end_date, tiers=[]
        )

        # All counts should be 0 since no tiers to check
        expected = {"L5": 0, "L7": 0, "L8": 0, "L9": 0, "S2": 0, "S1": 0}
        assert result == expected


class TestDownloadsEdgeCases:
    """Test edge cases and error scenarios."""

    def test_count_images_none_return_from_get_collection(
        self, mock_ee, polygon, start_date, end_date
    ):
        """Test handling when get_collection_by_tier returns None."""
        mock_ee.ImageCollection.return_value = MagicMock()

        with patch("coastseg.downloads.get_collection_by_tier") as mock_get_collection:
            mock_get_collection.return_value = None  # Simulate invalid satellite/tier

            result = downloads.count_images_in_ee_collection(
                polygon, start_date, end_date, satellites=["INVALID_SAT"]
            )

        assert result == {"INVALID_SAT": 0}

    def test_get_collection_extreme_cloud_cover_values(
        self, mock_ee, polygon, start_date, end_date
    ):
        """Test extreme cloud cover values."""
        mock_ee.ImageCollection.return_value.filterBounds.return_value.filterDate.return_value.filterMetadata.return_value.filter.return_value = (
            MagicMock()
        )

        # Test 0% cloud cover
        result_zero = downloads.get_collection_by_tier(
            polygon, start_date, end_date, "L8", 1, max_cloud_cover=0
        )
        assert result_zero is not None

        # Test 100% cloud cover
        result_hundred = downloads.get_collection_by_tier(
            polygon, start_date, end_date, "L8", 1, max_cloud_cover=100
        )
        assert result_hundred is not None

    def test_count_images_single_month_filter(
        self, mock_ee, polygon, start_date, end_date
    ):
        """Test filtering by a single month."""
        mock_ee.ImageCollection.return_value = MagicMock()
        mock_ee.Geometry.Polygon.return_value = MagicMock()

        with (
            patch("coastseg.downloads.get_collection_by_tier") as mock_get_collection,
            patch("coastseg.downloads.filter_collection_by_coverage") as mock_filter,
        ):
            mock_collection = MagicMock()
            mock_collection.size.return_value.getInfo.return_value = 2
            mock_get_collection.return_value = mock_collection

            # Mock filter_collection_by_coverage to return the same collection
            mock_filter.return_value = mock_collection

            result = downloads.count_images_in_ee_collection(
                polygon,
                start_date,
                end_date,
                months_list=[7],  # July only
            )

        assert isinstance(result, dict)
        # Should still return counts for all satellites
        assert len(result) == 6
=======
    mock_ee.ImageCollection.return_value.filterBounds.return_value.filterDate.return_value.filterMetadata.return_value.filter.assert_called()
>>>>>>> b5245661
<|MERGE_RESOLUTION|>--- conflicted
+++ resolved
@@ -34,7 +34,6 @@
     with patch("coastseg.downloads.ee") as mock_ee:
         yield mock_ee
 
-<<<<<<< HEAD
 
 def test_count_images_in_ee_collection(mock_ee, polygon, start_date, end_date):
     """Test counting images in EE collection with proper mocking."""
@@ -69,32 +68,6 @@
     with pytest.raises(ValueError, match="End date.*must be after start date"):
         downloads.count_images_in_ee_collection(polygon, "2018-01-01", "2017-12-01")
 
-=======
-# these tests will not work because downloads.count_images_in_ee_collection checks if the google earth engine in initialized or not, and if it is not initialized it will raise an exception
-# def test_count_images_in_ee_collection(mock_ee, polygon, start_date, end_date):
-
-#     mock_chain = (
-#         mock_ee.ImageCollection.return_value.filterBounds.return_value.filterDate.return_value
-#     )
-#     mock_chain.filterMetadata.return_value.filter.return_value.size.return_value.getInfo.return_value = (
-#         10
-#     )
-#     mock_chain.filter.return_value.size.return_value.getInfo.return_value = (
-#         10  # for Sentinel-1 or any other path
-#     )
-
-#     result = downloads.count_images_in_ee_collection(polygon, start_date, end_date)
-
-#     # gets images from both tiers available so 10 images for each satellite from each tier (1,2)
-#     # Since L9 and S2 are not only available in tier 1, they only have 10 images
-#     assert result == {"L5": 20, "L7": 20, "L8": 20, "L9": 10, "S2": 10, "S1": 10}
-
-
-# def test_count_images_in_ee_collection_invalid_dates(polygon):
-#     with pytest.raises(ValueError):
-#         downloads.count_images_in_ee_collection(polygon, "2018-01-01", "2017-12-01")
-
->>>>>>> b5245661
 
 def test_count_images_in_ee_collection_uninitialized_ee(
     mock_ee, polygon, start_date, end_date
@@ -105,7 +78,6 @@
         downloads.count_images_in_ee_collection(polygon, start_date, end_date)
 
 
-<<<<<<< HEAD
 def test_count_images_in_ee_collection_custom_months(
     mock_ee, polygon, start_date, end_date
 ):
@@ -131,30 +103,6 @@
         )  # Each satellite processes both tiers by default [1, 2]
     # With 5 images per tier: 5 + 5 = 10 images per satellite
     assert result == {"L5": 10, "L7": 10, "L8": 10, "L9": 10, "S2": 10, "S1": 10}
-=======
-# def test_count_images_in_ee_collection_custom_months(
-#     mock_ee, polygon, start_date, end_date
-# ):
-#     mock_ee.ImageCollection.return_value.filterBounds.return_value.filterDate.return_value.filterMetadata.return_value.filter.return_value.size.return_value.getInfo.return_value = (
-#         5
-#     )
-
-#     mock_chain = (
-#         mock_ee.ImageCollection.return_value.filterBounds.return_value.filterDate.return_value
-#     )
-#     # Set this for S1 because S1 does not use the filterMetadata like the other satellites becuase it doesn't filter by cloud cover
-#     mock_chain.filter.return_value.size.return_value.getInfo.return_value = (
-#         5  # for Sentinel-1
-#     )
-
-#     result = downloads.count_images_in_ee_collection(
-#         polygon, start_date, end_date, months_list=[12, 1]
-#     )
-
-#     # gets images from both tiers available so 5 images for each satellite from each tier (1,2), this is because in count_images_in_ee_collection if no tiers are passed then tiers 1,2 are used
-#     # Since L9 and S2 are not only available in tier 1, they only have 5 images
-#     assert result == {"L5": 10, "L7": 10, "L8": 10, "L9": 5, "S2": 5, "S1": 5}
->>>>>>> b5245661
 
 
 def test_get_collection_by_tier(mock_ee, polygon, start_date, end_date):
@@ -213,13 +161,7 @@
     mock_ee.ImageCollection.return_value.filterBounds.assert_called()
     mock_ee.ImageCollection.return_value.filterBounds.return_value.filterDate.assert_called()
     mock_ee.ImageCollection.return_value.filterBounds.return_value.filterDate.return_value.filterMetadata.assert_called()
-<<<<<<< HEAD
     mock_ee.ImageCollection.return_value.filterBounds.return_value.filterDate.return_value.filterMetadata.return_value.filter.assert_called()
-
-
-# ============================================================================
-# COMPREHENSIVE TESTS FOR DOWNLOADS MODULE
-# ============================================================================
 
 
 class TestGetCollectionByTier:
@@ -524,7 +466,4 @@
 
         assert isinstance(result, dict)
         # Should still return counts for all satellites
-        assert len(result) == 6
-=======
-    mock_ee.ImageCollection.return_value.filterBounds.return_value.filterDate.return_value.filterMetadata.return_value.filter.assert_called()
->>>>>>> b5245661
+        assert len(result) == 6