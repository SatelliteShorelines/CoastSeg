--- conflicted
+++ resolved
@@ -5,11 +5,7 @@
 [project]
 name = "coastseg"
 dynamic = ["readme"]
-<<<<<<< HEAD
-version = "0.0.7"
-=======
 version = "0.0.8"
->>>>>>> d22a9216
 authors = [
   { name=" Sharon Fitzpatrick", email="sharon.fitzpatrick23@gmail.com" },
 ]
