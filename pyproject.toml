--- conflicted
+++ resolved
@@ -18,11 +18,7 @@
 dependencies = [
   "h5py>=3.10.0",
   "pyTMD",
-<<<<<<< HEAD
   "coastsat-package>=0.1.61",
-=======
-  "coastsat-package>=0.1.60",
->>>>>>> 585ae5b6
   "area",
   "aiohttp",
   "chardet",
