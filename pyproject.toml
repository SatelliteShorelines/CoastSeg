--- conflicted
+++ resolved
@@ -5,11 +5,7 @@
 [project]
 name = "coastseg"
 dynamic = ["readme"]
-<<<<<<< HEAD
-version = "1.1.29.dev1" 
-=======
 version = "1.1.29" 
->>>>>>> 88f60a39
 authors = [
   { name=" Sharon Fitzpatrick", email="sharon.fitzpatrick23@gmail.com" },
 ]
